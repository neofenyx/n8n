--- conflicted
+++ resolved
@@ -2,16 +2,12 @@
 import { DATA_STORE_STORE } from '@/features/dataStore/constants';
 import { ref } from 'vue';
 import { useRootStore } from '@n8n/stores/useRootStore';
-<<<<<<< HEAD
 import {
 	fetchDataStoresApi,
 	createDataStoreApi,
 	deleteDataStoreApi,
 	updateDataStoreApi,
 } from '@/features/dataStore/datastore.api';
-=======
-import { fetchDataStores, createDataStore } from '@/features/dataStore/dataStore.api';
->>>>>>> fe240220
 import type { DataStoreEntity } from '@/features/dataStore/datastore.types';
 
 export const useDataStoreStore = defineStore(DATA_STORE_STORE, () => {
@@ -25,8 +21,6 @@
 			skip: (page - 1) * pageSize,
 			take: pageSize,
 		});
-		console.log('Data stores fetched:', response);
-
 		dataStores.value = response.data;
 		totalCount.value = response.count;
 	};

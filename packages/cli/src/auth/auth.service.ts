--- conflicted
+++ resolved
@@ -68,20 +68,6 @@
 		];
 	}
 
-<<<<<<< HEAD
-	async authMiddleware(req: AuthenticatedRequest, res: Response, next: NextFunction) {
-		const token = req.cookies[this.globalConfig.auth.cookie.name];
-		if (token) {
-			try {
-				const isInvalid = await this.invalidAuthTokenRepository.existsBy({ token });
-				if (isInvalid) throw new AuthError('Unauthorized');
-				req.user = await this.resolveJwt(token, req, res);
-			} catch (error) {
-				if (error instanceof JsonWebTokenError || error instanceof AuthError) {
-					this.clearCookie(res);
-				} else {
-					throw error;
-=======
 	createAuthMiddleware(allowSkipMFA: boolean) {
 		return async (req: AuthenticatedRequest, res: Response, next: NextFunction) => {
 			const token = req.cookies[AUTH_COOKIE_NAME];
@@ -114,7 +100,6 @@
 					} else {
 						throw error;
 					}
->>>>>>> 657e5a3b
 				}
 			}
 
@@ -155,15 +140,9 @@
 			throw new ForbiddenError(RESPONSE_ERROR_MESSAGES.USERS_QUOTA_REACHED);
 		}
 
-<<<<<<< HEAD
-		const token = this.issueJWT(user, browserId);
-		const { name, samesite, secure } = this.globalConfig.auth.cookie;
-		res.cookie(name, token, {
-=======
 		const token = this.issueJWT(user, usedMfa, browserId);
 		const { samesite, secure } = this.globalConfig.auth.cookie;
 		res.cookie(AUTH_COOKIE_NAME, token, {
->>>>>>> 657e5a3b
 			maxAge: this.jwtExpiration * Time.seconds.toMilliseconds,
 			httpOnly: true,
 			sameSite: samesite,

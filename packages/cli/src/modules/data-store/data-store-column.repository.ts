import { DataStoreCreateColumnSchema, type DataStoreUserTableName } from '@n8n/api-types';
import { Service } from '@n8n/di';
import { DataSource, EntityManager, Repository } from '@n8n/typeorm';

import { DataStoreColumnEntity } from './data-store-column.entity';
<<<<<<< HEAD
import { addColumnQuery, deleteColumnQuery } from './utils/sql-utils';
=======
import { addColumnQuery, deleteColumnQuery, toTableName } from './utils/sql-utils';
import { UserError } from 'n8n-workflow';
>>>>>>> 1663e6f6

@Service()
export class DataStoreColumnRepository extends Repository<DataStoreColumnEntity> {
	constructor(dataSource: DataSource) {
		super(DataStoreColumnEntity, dataSource.manager);
	}

	async getColumns(rawDataStoreId: string, em?: EntityManager) {
		const executor = em ?? this.manager;
		return await executor
			.createQueryBuilder(DataStoreColumnEntity, 'dsc')
			.where(`dsc.dataStoreId = '${rawDataStoreId}'`)
			.getMany();
	}

	async addColumn(dataStoreId: string, schema: DataStoreCreateColumnSchema) {
		return await this.manager.transaction(async (em) => {
			const existingColumnMatch = await em.existsBy(DataStoreColumnEntity, {
				name: schema.name,
				dataStoreId,
			});

			if (existingColumnMatch) {
				throw new UserError(
					`column name '${schema.name}' already taken in data store '${dataStoreId}'`,
				);
			}

			if (schema.columnIndex === undefined) {
				const columns = await this.getColumns(dataStoreId, em);
				schema.columnIndex = columns.length;
			} else {
				await this.shiftColumns(dataStoreId, schema.columnIndex, 1, em);
			}

			const column = em.create(DataStoreColumnEntity, {
				...schema,
				dataStoreId,
			});

			await em.insert(DataStoreColumnEntity, column);
			await em.query(addColumnQuery(toTableName(dataStoreId), column));

			return column;
		});
	}

	async deleteColumn(dataStoreId: string, column: DataStoreColumnEntity) {
		await this.manager.transaction(async (em) => {
			await em.remove(DataStoreColumnEntity, column);
			await em.query(deleteColumnQuery(toTableName(dataStoreId), column.name));
			await this.shiftColumns(dataStoreId, column.columnIndex, -1, em);
		});
	}

	async moveColumn(rawDataStoreId: string, columnId: string, targetIndex: number) {
		await this.manager.transaction(async (em) => {
			const columnCount = await em.countBy(DataStoreColumnEntity, { dataStoreId: rawDataStoreId });

			if (targetIndex >= columnCount) {
				throw new UserError('tried to move column to index larger than column count');
			}

			if (targetIndex < 0) {
				throw new UserError('tried to move column to negative index');
			}

			const existingColumn = await em.findOneBy(DataStoreColumnEntity, {
				id: columnId,
				dataStoreId: rawDataStoreId,
			});

			if (existingColumn === null) {
				throw new UserError(`tried to move column not present in data store '${rawDataStoreId}`);
			}

			await this.shiftColumns(rawDataStoreId, existingColumn.columnIndex, -1, em);
			await this.shiftColumns(rawDataStoreId, targetIndex, 1, em);
			await em.update(
				DataStoreColumnEntity,
				{ id: existingColumn.id },
				{ columnIndex: targetIndex },
			);
		});
	}

	async shiftColumns(
		rawDataStoreId: string,
		lowestIndex: number,
		delta: -1 | 1,
		em?: EntityManager,
	) {
		const executor = em ?? this.manager;
		await executor
			.createQueryBuilder()
			.update(DataStoreColumnEntity)
			.set({
				columnIndex: () => `columnIndex + ${delta}`,
			})
			.where('dataStoreId = :dataStoreId AND columnIndex >= :thresholdValue', {
				dataStoreId: rawDataStoreId,
				thresholdValue: lowestIndex,
			})
			.execute();
	}
}<|MERGE_RESOLUTION|>--- conflicted
+++ resolved
@@ -3,12 +3,8 @@
 import { DataSource, EntityManager, Repository } from '@n8n/typeorm';
 
 import { DataStoreColumnEntity } from './data-store-column.entity';
-<<<<<<< HEAD
-import { addColumnQuery, deleteColumnQuery } from './utils/sql-utils';
-=======
 import { addColumnQuery, deleteColumnQuery, toTableName } from './utils/sql-utils';
 import { UserError } from 'n8n-workflow';
->>>>>>> 1663e6f6
 
 @Service()
 export class DataStoreColumnRepository extends Repository<DataStoreColumnEntity> {

--- conflicted
+++ resolved
@@ -172,25 +172,6 @@
 			scopedLogger.debug(`Host ID: ${this.instanceSettings.hostId}`);
 		}
 
-<<<<<<< HEAD
-=======
-		const { flags } = this;
-		const communityPackagesConfig = Container.get(CommunityPackagesConfig);
-		// cli flag overrides the config env variable
-		if (flags.reinstallMissingPackages) {
-			if (communityPackagesConfig.enabled) {
-				this.logger.warn(
-					'`--reinstallMissingPackages` is deprecated: Please use the env variable `N8N_REINSTALL_MISSING_PACKAGES` instead',
-				);
-				communityPackagesConfig.reinstallMissing = true;
-			} else {
-				this.logger.warn(
-					'`--reinstallMissingPackages` was passed, but community packages are disabled',
-				);
-			}
-		}
-
->>>>>>> 4247477b
 		if (process.env.OFFLOAD_MANUAL_EXECUTIONS_TO_WORKERS === 'true') {
 			this.needsTaskRunner = false;
 		}

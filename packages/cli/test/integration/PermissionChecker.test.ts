--- conflicted
+++ resolved
@@ -27,12 +27,10 @@
 import { mockNodeTypesData } from '../unit/Helpers';
 import { affixRoleToSaveCredential } from '../integration/shared/db/credentials';
 import { createOwner, createUser } from '../integration/shared/db/users';
-<<<<<<< HEAD
 import { ProjectRepository } from '@/databases/repositories/project.repository';
-=======
 import { SharedCredentialsRepository } from '@/databases/repositories/sharedCredentials.repository';
 import type { WorkflowEntity } from '@/databases/entities/WorkflowEntity';
->>>>>>> 3a7a6c8d
+import type { Project } from '@/databases/entities/Project';
 
 export const toTargetCallErrorMsg = (subworkflowId: string) =>
 	`Target workflow ID ${subworkflowId} may not be called`;
@@ -75,7 +73,7 @@
 	});
 }
 
-const createWorkflow = async (nodes: INode[], workflowOwner?: User): Promise<WorkflowEntity> => {
+const createWorkflow = async (nodes: INode[], workflowOwner?: Project): Promise<WorkflowEntity> => {
 	const workflowDetails = {
 		id: uuid(),
 		name: 'test',
@@ -90,12 +88,16 @@
 	if (workflowOwner) {
 		await Container.get(SharedWorkflowRepository).save({
 			workflow: workflowEntity,
-			user: workflowOwner,
+			project: workflowOwner,
 			role: 'workflow:owner',
 		});
 	}
 
 	return workflowEntity;
+};
+
+const getPersonalProject = async (user: User): Promise<Project> => {
+	return await Container.get(ProjectRepository).getPersonalProjectForUserOrFail(user.id);
 };
 
 let saveCredential: SaveCredentialFunction;
@@ -153,7 +155,7 @@
 			},
 		];
 
-		const workflow = await createWorkflow(nodes, member);
+		const workflow = await createWorkflow(nodes, await getPersonalProject(member));
 
 		await expect(
 			permissionChecker.check(workflow.id, member.id, workflow.nodes),
@@ -229,7 +231,7 @@
 			},
 		];
 
-		const workflow = await createWorkflow(nodes, member);
+		const workflow = await createWorkflow(nodes, await getPersonalProject(member));
 
 		await expect(
 			permissionChecker.check(workflow.id, member.id, workflow.nodes),
@@ -271,7 +273,7 @@
 			},
 		];
 
-		const workflow = await createWorkflow(nodes, member);
+		const workflow = await createWorkflow(nodes, await getPersonalProject(member));
 		await Container.get(SharedWorkflowRepository).save(
 			Container.get(SharedWorkflowRepository).create({
 				workflowId: workflow.id,
@@ -330,7 +332,7 @@
 			},
 		];
 
-		const workflow = await createWorkflow(nodes, member);
+		const workflow = await createWorkflow(nodes, await getPersonalProject(member));
 
 		license.disable('feat:sharing');
 		await expect(permissionChecker.check(workflow.id, member.id, nodes)).rejects.toThrow();
@@ -369,27 +371,10 @@
 						name: 'Non-existing credential name',
 					},
 				},
-<<<<<<< HEAD
-			],
-		};
-
-		const workflowEntity = await Container.get(WorkflowRepository).save(workflowDetails);
-		const project = await Container.get(ProjectRepository).getPersonalProjectForUserOrFail(
-			member.id,
-		);
-
-		await Container.get(SharedWorkflowRepository).save({
-			workflow: workflowEntity,
-			user: member,
-			project,
-			role: 'workflow:owner',
-		});
-=======
 			},
 		];
 
-		const workflow = await createWorkflow(nodes, member);
->>>>>>> 3a7a6c8d
+		const workflow = await createWorkflow(nodes, await getPersonalProject(member));
 
 		await expect(permissionChecker.check(workflow.id, member.id, workflow.nodes)).rejects.toThrow();
 	});

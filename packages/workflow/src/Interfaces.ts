--- conflicted
+++ resolved
@@ -7,12 +7,9 @@
 import type { SecureContextOptions } from 'tls';
 import type { Readable } from 'stream';
 import type { URLSearchParams } from 'url';
-<<<<<<< HEAD
-import type { ZodType } from 'zod';
-=======
 import type { RequestBodyMatcher } from 'nock';
 import type { Client as SSHClient } from 'ssh2';
->>>>>>> 6f1d4adf
+import type { ZodType } from 'zod';
 
 import type { AuthenticationMethod } from './Authentication';
 import type { CODE_EXECUTION_MODES, CODE_LANGUAGES, LOG_LEVELS } from './Constants';
@@ -124,15 +121,6 @@
 	lastName: string;
 }
 
-<<<<<<< HEAD
-export interface ICredentialsDecrypted<T extends object = ICredentialDataDecryptedObject> {
-	id: string;
-	name: string;
-	type: string;
-	data?: T;
-	ownedBy?: IUser;
-	sharedWith?: IUser[];
-=======
 export type ProjectSharingData = {
 	id: string;
 	name: string | null;
@@ -141,14 +129,13 @@
 	updatedAt: string;
 };
 
-export interface ICredentialsDecrypted {
+export interface ICredentialsDecrypted<T extends object = ICredentialDataDecryptedObject> {
 	id: string;
 	name: string;
 	type: string;
-	data?: ICredentialDataDecryptedObject;
+	data?: T;
 	homeProject?: ProjectSharingData;
 	sharedWithProjects?: ProjectSharingData[];
->>>>>>> 6f1d4adf
 }
 
 export interface ICredentialsEncrypted {
@@ -873,15 +860,11 @@
 
 export interface FunctionsBase {
 	logger: Logger;
-<<<<<<< HEAD
 	getCredentials<T extends object = ICredentialDataDecryptedObject>(
 		type: string,
 		itemIndex?: number,
 	): Promise<T>;
-=======
-	getCredentials(type: string, itemIndex?: number): Promise<ICredentialDataDecryptedObject>;
 	getCredentialsProperties(type: string): INodeProperties[];
->>>>>>> 6f1d4adf
 	getExecutionId(): string;
 	getNode(): INode;
 	getWorkflow(): IWorkflowMetadata;

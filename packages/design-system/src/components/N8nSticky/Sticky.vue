<template>
	<div
		:class="{ 'n8n-sticky': true, [$style.sticky]: true, [$style.clickable]: !isResizing }"
		:style="styles"
		@keydown.prevent
	>
		<n8n-resize-wrapper
			:isResizingEnabled="!readOnly"
			:height="height"
			:width="width"
			:minHeight="minHeight"
			:minWidth="minWidth"
			:scale="scale"
			:gridSize="gridSize"
			@resizeend="onResizeEnd"
			@resize="onResize"
			@resizestart="onResizeStart"
		>
<<<<<<< HEAD
			<div
				v-show="!editMode"
				class="ph-no-capture"
				:class="$style.wrapper"
				@dblclick.stop="onDoubleClick"
			>
				<n8n-markdown
					theme="sticky"
					:content="content"
					:withMultiBreaks="true"
					@markdown-click="onMarkdownClick"
				/>
			</div>
			<div
				v-show="editMode"
				@click.stop
				@mousedown.stop
				@mouseup.stop
				@keydown.esc="onInputBlur"
				@keydown.stop
				@wheel.stop
				class="sticky-textarea ph-no-capture"
				:class="{ 'full-height': !shouldShowFooter }"
			>
				<n8n-input
					:modelValue="content"
					type="textarea"
					:rows="5"
					@blur="onInputBlur"
					@update:modelValue="onInput"
					ref="input"
				/>
			</div>
			<div v-if="editMode && shouldShowFooter" :class="$style.footer">
				<n8n-text size="xsmall" aligh="right">
					<span v-html="t('sticky.markdownHint')"></span>
				</n8n-text>
			</div>
=======
			<template>
				<div v-show="!editMode" :class="$style.wrapper" @dblclick.stop="onDoubleClick">
					<n8n-markdown
						theme="sticky"
						:content="content"
						:withMultiBreaks="true"
						@markdown-click="onMarkdownClick"
					/>
				</div>
				<div
					v-show="editMode"
					@click.stop
					@mousedown.stop
					@mouseup.stop
					@keydown.esc="onInputBlur"
					@keydown.stop
					@wheel.stop
					:class="{ 'full-height': !shouldShowFooter, 'sticky-textarea': true }"
				>
					<n8n-input
						:value="content"
						type="textarea"
						:rows="5"
						@blur="onInputBlur"
						@input="onInput"
						ref="input"
					/>
				</div>
				<div v-if="editMode && shouldShowFooter" :class="$style.footer">
					<n8n-text size="xsmall" aligh="right">
						<span v-html="t('sticky.markdownHint')"></span>
					</n8n-text>
				</div>
			</template>
>>>>>>> 40293863
		</n8n-resize-wrapper>
	</div>
</template>

<script lang="ts">
import N8nInput from '../N8nInput';
import N8nMarkdown from '../N8nMarkdown';
import N8nResizeWrapper from '../N8nResizeWrapper';
import N8nText from '../N8nText';
import Locale from '../../mixins/locale';
import { defineComponent } from 'vue';

export default defineComponent({
	name: 'n8n-sticky',
	mixins: [Locale],
	props: {
		content: {
			type: String,
		},
		height: {
			type: Number,
			default: 180,
		},
		width: {
			type: Number,
			default: 240,
		},
		minHeight: {
			type: Number,
			default: 80,
		},
		minWidth: {
			type: Number,
			default: 150,
		},
		scale: {
			type: Number,
			default: 1,
		},
		gridSize: {
			type: Number,
			default: 20,
		},
		id: {
			type: String,
			default: '0',
		},
		defaultText: {
			type: String,
		},
		editMode: {
			type: Boolean,
			default: false,
		},
		readOnly: {
			type: Boolean,
			default: false,
		},
	},
	components: {
		N8nInput,
		N8nMarkdown,
		N8nResizeWrapper,
		N8nText,
	},
	data() {
		return {
			isResizing: false,
		};
	},
	computed: {
		resHeight(): number {
			if (this.height < this.minHeight) {
				return this.minHeight;
			}
			return this.height;
		},
		resWidth(): number {
			if (this.width < this.minWidth) {
				return this.minWidth;
			}
			return this.width;
		},
		styles(): { height: string; width: string } {
			return {
				height: `${this.resHeight}px`,
				width: `${this.resWidth}px`,
			};
		},
		shouldShowFooter(): boolean {
			return this.resHeight > 100 && this.resWidth > 155;
		},
	},
	methods: {
		onDoubleClick() {
			if (!this.readOnly) {
				this.$emit('edit', true);
			}
		},
		onInputBlur() {
			if (!this.isResizing) {
				this.$emit('edit', false);
			}
		},
		onInput(value: string) {
			this.$emit('input', value);
		},
		onMarkdownClick(link: string, event: Event) {
			this.$emit('markdown-click', link, event);
		},
		onResize(values: unknown[]) {
			this.$emit('resize', values);
		},
		onResizeEnd(resizeEnd: unknown) {
			this.isResizing = false;
			this.$emit('resizeend', resizeEnd);
		},
		onResizeStart() {
			this.isResizing = true;
			this.$emit('resizestart');
		},
	},
	watch: {
		editMode(newMode, prevMode) {
			setTimeout(() => {
				if (newMode && !prevMode && this.$refs.input) {
					const textarea = this.$refs.input as HTMLTextAreaElement;
					if (this.defaultText === this.content) {
						textarea.select();
					}
					textarea.focus();
				}
			}, 100);
		},
	},
});
</script>

<style lang="scss" module>
.sticky {
	position: absolute;
	background-color: var(--color-sticky-default-background);
	border: 1px solid var(--color-sticky-default-border);
	border-radius: var(--border-radius-base);
}

.clickable {
	cursor: pointer;
}

.wrapper {
	width: 100%;
	height: 100%;
	position: absolute;
	padding: var(--spacing-2xs) var(--spacing-xs) 0;
	overflow: hidden;

	&::after {
		content: '';
		width: 100%;
		height: 24px;
		left: 0;
		bottom: 0;
		position: absolute;
		background: linear-gradient(
			180deg,
			var(--color-sticky-default-background),
			#fff5d600 0.01%,
			var(--color-sticky-default-background)
		);
		border-radius: var(--border-radius-base);
	}
}

.footer {
	padding: var(--spacing-5xs) var(--spacing-2xs) 0 var(--spacing-2xs);
	display: flex;
	justify-content: flex-end;
}
</style>

<style lang="scss">
.sticky-textarea {
	height: calc(100% - var(--spacing-l));
	padding: var(--spacing-2xs) var(--spacing-2xs) 0 var(--spacing-2xs);
	cursor: default;

	.el-textarea {
		height: 100%;

		.el-textarea__inner {
			height: 100%;
			resize: unset;
		}
	}
}

.full-height {
	height: calc(100% - var(--spacing-2xs));
}
</style><|MERGE_RESOLUTION|>--- conflicted
+++ resolved
@@ -16,13 +16,7 @@
 			@resize="onResize"
 			@resizestart="onResizeStart"
 		>
-<<<<<<< HEAD
-			<div
-				v-show="!editMode"
-				class="ph-no-capture"
-				:class="$style.wrapper"
-				@dblclick.stop="onDoubleClick"
-			>
+			<div v-show="!editMode" :class="$style.wrapper" @dblclick.stop="onDoubleClick">
 				<n8n-markdown
 					theme="sticky"
 					:content="content"
@@ -38,8 +32,7 @@
 				@keydown.esc="onInputBlur"
 				@keydown.stop
 				@wheel.stop
-				class="sticky-textarea ph-no-capture"
-				:class="{ 'full-height': !shouldShowFooter }"
+				:class="{ 'full-height': !shouldShowFooter, 'sticky-textarea': true }"
 			>
 				<n8n-input
 					:modelValue="content"
@@ -55,42 +48,6 @@
 					<span v-html="t('sticky.markdownHint')"></span>
 				</n8n-text>
 			</div>
-=======
-			<template>
-				<div v-show="!editMode" :class="$style.wrapper" @dblclick.stop="onDoubleClick">
-					<n8n-markdown
-						theme="sticky"
-						:content="content"
-						:withMultiBreaks="true"
-						@markdown-click="onMarkdownClick"
-					/>
-				</div>
-				<div
-					v-show="editMode"
-					@click.stop
-					@mousedown.stop
-					@mouseup.stop
-					@keydown.esc="onInputBlur"
-					@keydown.stop
-					@wheel.stop
-					:class="{ 'full-height': !shouldShowFooter, 'sticky-textarea': true }"
-				>
-					<n8n-input
-						:value="content"
-						type="textarea"
-						:rows="5"
-						@blur="onInputBlur"
-						@input="onInput"
-						ref="input"
-					/>
-				</div>
-				<div v-if="editMode && shouldShowFooter" :class="$style.footer">
-					<n8n-text size="xsmall" aligh="right">
-						<span v-html="t('sticky.markdownHint')"></span>
-					</n8n-text>
-				</div>
-			</template>
->>>>>>> 40293863
 		</n8n-resize-wrapper>
 	</div>
 </template>

import { createTestingPinia } from '@pinia/testing';
import { setActivePinia } from 'pinia';
import { DateTime } from 'luxon';

import * as workflowHelpers from '@/composables/useWorkflowHelpers';
import { dollarOptions } from '@/plugins/codemirror/completions/dollar.completions';
import * as utils from '@/plugins/codemirror/completions/utils';
import {
	extensions,
	luxonInstanceOptions,
	luxonStaticOptions,
	natives,
} from '@/plugins/codemirror/completions/datatype.completions';

import { mockNodes, mockProxy } from './mock';
import type { CompletionSource, CompletionResult } from '@codemirror/autocomplete';
import { CompletionContext } from '@codemirror/autocomplete';
import { EditorState } from '@codemirror/state';
import { n8nLang } from '@/plugins/codemirror/n8nLang';
import { useExternalSecretsStore } from '@/stores/externalSecrets.ee.store';
import { useUIStore } from '@/stores/ui.store';
import { useSettingsStore } from '@/stores/settings.store';
import { CREDENTIAL_EDIT_MODAL_KEY, EnterpriseEditionFeature } from '@/constants';
import {
	ARRAY_NUMBER_ONLY_METHODS,
	LUXON_RECOMMENDED_OPTIONS,
	METADATA_SECTION,
	METHODS_SECTION,
	RECOMMENDED_SECTION,
	STRING_RECOMMENDED_OPTIONS,
} from '../constants';
import { set, uniqBy } from 'lodash-es';

let externalSecretsStore: ReturnType<typeof useExternalSecretsStore>;
let uiStore: ReturnType<typeof useUIStore>;
let settingsStore: ReturnType<typeof useSettingsStore>;

beforeEach(async () => {
	setActivePinia(createTestingPinia());

	externalSecretsStore = useExternalSecretsStore();
	uiStore = useUIStore();
	settingsStore = useSettingsStore();

	vi.spyOn(utils, 'receivesNoBinaryData').mockReturnValue(true); // hide $binary
	vi.spyOn(utils, 'isSplitInBatchesAbsent').mockReturnValue(false); // show context
	vi.spyOn(utils, 'hasActiveNode').mockReturnValue(true);
});

describe('No completions', () => {
	test('should not return completions mid-word: {{ "ab|c" }}', () => {
		expect(completions('{{ "ab|c" }}')).toBeNull();
	});

	test('should not return completions for isolated dot: {{ "abc. |" }}', () => {
		expect(completions('{{ "abc. |" }}')).toBeNull();
	});
});

describe('Top-level completions', () => {
	test('should return dollar completions for blank position: {{ | }}', () => {
		const result = completions('{{ | }}');
		expect(result).toHaveLength(dollarOptions().length);

		expect(result?.[0]).toEqual(
			expect.objectContaining({
				label: '$json',
				section: RECOMMENDED_SECTION,
			}),
		);
		expect(result?.[4]).toEqual(
			expect.objectContaining({
				label: '$execution',
				section: METADATA_SECTION,
			}),
		);
		expect(result?.[14]).toEqual(
			expect.objectContaining({ label: '$max()', section: METHODS_SECTION }),
		);
	});

	test('should return DateTime completion for: {{ D| }}', () => {
		const found = completions('{{ D| }}');

		if (!found) throw new Error('Expected to find completion');

		expect(found).toHaveLength(1);
		expect(found[0].label).toBe('DateTime');
	});

	test('should return Math completion for: {{ M| }}', () => {
		const found = completions('{{ M| }}');

		if (!found) throw new Error('Expected to find completion');

		expect(found).toHaveLength(1);
		expect(found[0].label).toBe('Math');
	});

	test('should return Object completion for: {{ O| }}', () => {
		const found = completions('{{ O| }}');

		if (!found) throw new Error('Expected to find completion');

		expect(found).toHaveLength(1);
		expect(found[0].label).toBe('Object');
	});

	test('should return dollar completions for: {{ $| }}', () => {
		expect(completions('{{ $| }}')).toHaveLength(dollarOptions().length);
	});

	test('should return node selector completions for: {{ $(| }}', () => {
		vi.spyOn(utils, 'autocompletableNodeNames').mockReturnValue(mockNodes.map((node) => node.name));

		expect(completions('{{ $(| }}')).toHaveLength(mockNodes.length);
	});
});

describe('Luxon method completions', () => {
	test('should return class completions for: {{ DateTime.| }}', () => {
		vi.spyOn(workflowHelpers, 'resolveParameter').mockReturnValueOnce(DateTime);

		expect(completions('{{ DateTime.| }}')).toHaveLength(luxonStaticOptions().length);
	});

	test('should return instance completions for: {{ $now.| }}', () => {
		vi.spyOn(workflowHelpers, 'resolveParameter').mockReturnValueOnce(DateTime.now());

		expect(completions('{{ $now.| }}')).toHaveLength(
			uniqBy(
				luxonInstanceOptions().concat(extensions({ typeName: 'date' })),
				(option) => option.label,
			).length + LUXON_RECOMMENDED_OPTIONS.length,
		);
	});

	test('should return instance completions for: {{ $today.| }}', () => {
		vi.spyOn(workflowHelpers, 'resolveParameter').mockReturnValueOnce(DateTime.now());

		expect(completions('{{ $today.| }}')).toHaveLength(
			uniqBy(
				luxonInstanceOptions().concat(extensions({ typeName: 'date' })),
				(option) => option.label,
			).length + LUXON_RECOMMENDED_OPTIONS.length,
		);
	});
});

describe('Resolution-based completions', () => {
	describe('literals', () => {
		test('should return completions for string literal: {{ "abc".| }}', () => {
			vi.spyOn(workflowHelpers, 'resolveParameter').mockReturnValueOnce('abc');

			expect(completions('{{ "abc".| }}')).toHaveLength(
				natives({ typeName: 'string' }).length +
					extensions({ typeName: 'string' }).length +
					STRING_RECOMMENDED_OPTIONS.length,
<<<<<<< HEAD
=======
			);
		});

		test('should return completions for boolean literal: {{ true.| }}', () => {
			vi.spyOn(workflowHelpers, 'resolveParameter').mockReturnValueOnce(true);

			expect(completions('{{ true.| }}')).toHaveLength(
				natives({ typeName: 'boolean' }).length + extensions({ typeName: 'boolean' }).length,
>>>>>>> 75408b01
			);
		});

		test('should properly handle string that contain dollar signs', () => {
			vi.spyOn(workflowHelpers, 'resolveParameter').mockReturnValueOnce("You 'owe' me 200$ ");

			const result = completions('{{ "You \'owe\' me 200$".| }}');

			expect(result).toHaveLength(
				natives({ typeName: 'string' }).length + extensions({ typeName: 'string' }).length + 1,
			);
		});

		test('should return completions for number literal: {{ (123).| }}', () => {
			vi.spyOn(workflowHelpers, 'resolveParameter').mockReturnValueOnce(123);

			expect(completions('{{ (123).| }}')).toHaveLength(
				natives({ typeName: 'number' }).length +
					extensions({ typeName: 'number' }).length +
					['isEven()', 'isOdd()'].length,
			);
		});

		test('should return completions for array literal: {{ [1, 2, 3].| }}', () => {
			vi.spyOn(workflowHelpers, 'resolveParameter').mockReturnValueOnce([1, 2, 3]);

			expect(completions('{{ [1, 2, 3].| }}')).toHaveLength(
				natives({ typeName: 'array' }).length + extensions({ typeName: 'array' }).length,
			);
		});

		test('should return completions for Object methods: {{ Object.values({ abc: 123 }).| }}', () => {
			vi.spyOn(workflowHelpers, 'resolveParameter').mockReturnValueOnce([123]);

			const found = completions('{{ Object.values({ abc: 123 }).| }}');

			if (!found) throw new Error('Expected to find completion');

			expect(found).toHaveLength(
				natives({ typeName: 'array' }).length + extensions({ typeName: 'array' }).length,
			);
		});

		test('should return completions for object literal', () => {
			const object = { a: 1 };

			vi.spyOn(workflowHelpers, 'resolveParameter').mockReturnValueOnce(object);

			expect(completions('{{ ({ a: 1 }).| }}')).toHaveLength(
				Object.keys(object).length + extensions({ typeName: 'object' }).length,
			);
		});
	});

	describe('indexed access completions', () => {
		test('should return string completions for indexed access that resolves to string literal: {{ "abc"[0].| }}', () => {
			vi.spyOn(workflowHelpers, 'resolveParameter').mockReturnValueOnce('a');

			expect(completions('{{ "abc"[0].| }}')).toHaveLength(
				natives({ typeName: 'string' }).length +
					extensions({ typeName: 'string' }).length +
					STRING_RECOMMENDED_OPTIONS.length,
			);
		});
	});

	describe('complex expression completions', () => {
		const { $input } = mockProxy;

		test('should return completions when $input is used as a function parameter', () => {
			vi.spyOn(workflowHelpers, 'resolveParameter').mockReturnValue($input.item?.json.num);
			const found = completions('{{ Math.abs($input.item.json.num1).| }}');
			if (!found) throw new Error('Expected to find completions');
			expect(found).toHaveLength(
				extensions({ typeName: 'number' }).length +
					natives({ typeName: 'number' }).length +
					['isEven()', 'isOdd()'].length,
			);
		});

		test('should return completions when node reference is used as a function parameter', () => {
			const initialState = { workflows: { workflow: { nodes: mockNodes } } };

			setActivePinia(createTestingPinia({ initialState }));

			expect(completions('{{ new Date($(|) }}')).toHaveLength(mockNodes.length);
		});

		test('should return completions for complex expression: {{ $now.diff($now.diff($now.|)) }}', () => {
			vi.spyOn(workflowHelpers, 'resolveParameter').mockReturnValueOnce(DateTime.now());
			expect(completions('{{ $now.diff($now.diff($now.|)) }}')).toHaveLength(
				uniqBy(
					luxonInstanceOptions().concat(extensions({ typeName: 'date' })),
					(option) => option.label,
				).length + LUXON_RECOMMENDED_OPTIONS.length,
			);
		});

		test('should return completions for complex expression: {{ $execution.resumeUrl.includes($json.) }}', () => {
			vi.spyOn(workflowHelpers, 'resolveParameter').mockReturnValueOnce($input.item?.json);
			const { $json } = mockProxy;
			const found = completions('{{ $execution.resumeUrl.includes($json.|) }}');

			if (!found) throw new Error('Expected to find completions');
			expect(found).toHaveLength(
				Object.keys($json).length + extensions({ typeName: 'object' }).length,
			);
		});

		test('should return completions for operation expression: {{ $now.day + $json. }}', () => {
			vi.spyOn(workflowHelpers, 'resolveParameter').mockReturnValueOnce($input.item?.json);
			const { $json } = mockProxy;
			const found = completions('{{ $now.day + $json.| }}');

			if (!found) throw new Error('Expected to find completions');

			expect(found).toHaveLength(
				Object.keys($json).length + extensions({ typeName: 'object' }).length,
			);
		});

		test('should return completions for operation expression: {{ Math.abs($now.day) >= 10 ? $now : Math.abs($json.). }}', () => {
			vi.spyOn(workflowHelpers, 'resolveParameter').mockReturnValue($input.item?.json);
			const { $json } = mockProxy;
			const found = completions('{{ Math.abs($now.day) >= 10 ? $now : Math.abs($json.|) }}');

			if (!found) throw new Error('Expected to find completions');

			expect(found).toHaveLength(
				Object.keys($json).length + extensions({ typeName: 'object' }).length,
			);
		});
	});

	describe('bracket-aware completions', () => {
		const { $input } = mockProxy;

		test('should return bracket-aware completions for: {{ $input.item.json.str.|() }}', () => {
			vi.spyOn(workflowHelpers, 'resolveParameter').mockReturnValue($input.item?.json.str);

			const found = completions('{{ $input.item.json.str.|() }}');

			if (!found) throw new Error('Expected to find completions');

			expect(found).toHaveLength(
				extensions({ typeName: 'string' }).length +
					natives({ typeName: 'string' }).length +
					STRING_RECOMMENDED_OPTIONS.length,
			);
			expect(found.map((c) => c.label).every((l) => !l.endsWith('()')));
		});

		test('should return bracket-aware completions for: {{ $input.item.json.num.|() }}', () => {
			vi.spyOn(workflowHelpers, 'resolveParameter').mockReturnValue($input.item?.json.num);

			const found = completions('{{ $input.item.json.num.|() }}');

			if (!found) throw new Error('Expected to find completions');

			expect(found).toHaveLength(
				extensions({ typeName: 'number' }).length +
					natives({ typeName: 'number' }).length +
					['isEven()', 'isOdd()'].length,
			);
			expect(found.map((c) => c.label).every((l) => !l.endsWith('()')));
		});

		test('should return bracket-aware completions for: {{ $input.item.json.arr.| }}', () => {
			vi.spyOn(workflowHelpers, 'resolveParameter').mockReturnValue($input.item?.json.arr);

			const found = completions('{{ $input.item.json.arr.|() }}');

			if (!found) throw new Error('Expected to find completions');

			expect(found).toHaveLength(
				extensions({ typeName: 'array' }).length + natives({ typeName: 'array' }).length,
			);
			expect(found.map((c) => c.label).every((l) => !l.endsWith('()')));
		});
	});

	describe('secrets', () => {
		const { $input } = mockProxy;

		beforeEach(() => {});

		test('should return completions for: {{ $secrets.| }}', () => {
			const provider = 'infisical';
			const secrets = ['SECRET'];

			vi.spyOn(workflowHelpers, 'resolveParameter').mockReturnValue($input);

			uiStore.modals[CREDENTIAL_EDIT_MODAL_KEY].open = true;
			set(settingsStore.settings, ['enterprise', EnterpriseEditionFeature.ExternalSecrets], true);
			externalSecretsStore.state.secrets = {
				[provider]: secrets,
			};

			const result = completions('{{ $secrets.| }}');

			expect(result).toEqual([
				{
					info: expect.any(Function),
					label: provider,
					apply: expect.any(Function),
				},
			]);
		});

		test('should return completions for: {{ $secrets.provider.| }}', () => {
			const provider = 'infisical';
			const secrets = ['SECRET1', 'SECRET2'];

			vi.spyOn(workflowHelpers, 'resolveParameter').mockReturnValue($input);

			uiStore.modals[CREDENTIAL_EDIT_MODAL_KEY].open = true;
			set(settingsStore.settings, ['enterprise', EnterpriseEditionFeature.ExternalSecrets], true);
			externalSecretsStore.state.secrets = {
				[provider]: secrets,
			};

			const result = completions(`{{ $secrets.${provider}.| }}`);

			expect(result).toEqual([
				{
					info: expect.any(Function),
					label: secrets[0],
					apply: expect.any(Function),
				},
				{
					info: expect.any(Function),
					label: secrets[1],
					apply: expect.any(Function),
				},
			]);
		});
	});

	describe('references', () => {
		const { $input, $ } = mockProxy;

		test('should return completions for: {{ $input.| }}', () => {
			vi.spyOn(workflowHelpers, 'resolveParameter').mockReturnValue($input);

			expect(completions('{{ $input.| }}')).toHaveLength(Reflect.ownKeys($input).length);
		});

		test('should return completions for: {{ "hello"+input.| }}', () => {
			vi.spyOn(workflowHelpers, 'resolveParameter').mockReturnValue($input);

			expect(completions('{{ "hello"+$input.| }}')).toHaveLength(Reflect.ownKeys($input).length);
		});

		test("should return completions for: {{ $('nodeName').| }}", () => {
			vi.spyOn(workflowHelpers, 'resolveParameter').mockReturnValue($('Rename'));

			expect(completions('{{ $("Rename").| }}')).toHaveLength(
				Reflect.ownKeys($('Rename')).length - ['pairedItem'].length,
			);
		});

		test("should return completions for: {{ $('(Complex) \"No\\'de\" name').| }}", () => {
			vi.spyOn(workflowHelpers, 'resolveParameter').mockReturnValue($('Rename'));

			expect(completions("{{ $('(Complex) \"No\\'de\" name').| }}")).toHaveLength(
				Reflect.ownKeys($('Rename')).length - ['pairedItem'].length,
			);
		});

		test('should return completions for: {{ $input.item.| }}', () => {
			vi.spyOn(workflowHelpers, 'resolveParameter').mockReturnValue($input.item);

			const found = completions('{{ $input.item.| }}');

			if (!found) throw new Error('Expected to find completion');

			expect(found).toHaveLength(1);
			expect(found[0].label).toBe('json');
		});

		test('should return completions for: {{ $input.first().| }}', () => {
			vi.spyOn(workflowHelpers, 'resolveParameter').mockReturnValue($input.first());

			const found = completions('{{ $input.first().| }}');

			if (!found) throw new Error('Expected to find completion');

			expect(found).toHaveLength(1);
			expect(found[0].label).toBe('json');
		});

		test('should return completions for: {{ $input.last().| }}', () => {
			vi.spyOn(workflowHelpers, 'resolveParameter').mockReturnValue($input.last());

			const found = completions('{{ $input.last().| }}');

			if (!found) throw new Error('Expected to find completion');

			expect(found).toHaveLength(1);
			expect(found[0].label).toBe('json');
		});

		test('should return completions for: {{ $input.all().| }}', () => {
			vi.spyOn(workflowHelpers, 'resolveParameter').mockReturnValue([$input.item]);

			expect(completions('{{ $input.all().| }}')).toHaveLength(
				extensions({ typeName: 'array' }).length +
					natives({ typeName: 'array' }).length -
					ARRAY_NUMBER_ONLY_METHODS.length,
			);
		});

		test("should return completions for: '{{ $input.item.| }}'", () => {
			vi.spyOn(workflowHelpers, 'resolveParameter').mockReturnValue($input.item?.json);

			expect(completions('{{ $input.item.| }}')).toHaveLength(
<<<<<<< HEAD
				Object.keys($input.item.json).length + extensions({ typeName: 'object' }).length,
=======
				Object.keys($input.item?.json ?? {}).length + extensions({ typeName: 'object' }).length,
>>>>>>> 75408b01
			);
		});

		test("should return completions for: '{{ $input.first().| }}'", () => {
			vi.spyOn(workflowHelpers, 'resolveParameter').mockReturnValue($input.first()?.json);

			expect(completions('{{ $input.first().| }}')).toHaveLength(
<<<<<<< HEAD
				Object.keys($input.first().json).length + extensions({ typeName: 'object' }).length,
=======
				Object.keys($input.first()?.json ?? {}).length + extensions({ typeName: 'object' }).length,
>>>>>>> 75408b01
			);
		});

		test("should return completions for: '{{ $input.last().| }}'", () => {
			vi.spyOn(workflowHelpers, 'resolveParameter').mockReturnValue($input.last()?.json);

			expect(completions('{{ $input.last().| }}')).toHaveLength(
<<<<<<< HEAD
				Object.keys($input.last().json).length + extensions({ typeName: 'object' }).length,
=======
				Object.keys($input.last()?.json ?? {}).length + extensions({ typeName: 'object' }).length,
>>>>>>> 75408b01
			);
		});

		test("should return completions for: '{{ $input.all()[0].| }}'", () => {
			vi.spyOn(workflowHelpers, 'resolveParameter').mockReturnValue($input.all()[0].json);

			expect(completions('{{ $input.all()[0].| }}')).toHaveLength(
				Object.keys($input.all()[0].json).length + extensions({ typeName: 'object' }).length,
			);
		});

		test('should return completions for: {{ $input.item.json.str.| }}', () => {
			vi.spyOn(workflowHelpers, 'resolveParameter').mockReturnValue($input.item?.json.str);

			expect(completions('{{ $input.item.json.str.| }}')).toHaveLength(
				extensions({ typeName: 'string' }).length +
					natives({ typeName: 'string' }).length +
					STRING_RECOMMENDED_OPTIONS.length,
			);
		});

		test('should return completions for: {{ $input.item.json.num.| }}', () => {
			vi.spyOn(workflowHelpers, 'resolveParameter').mockReturnValue($input.item?.json.num);

			expect(completions('{{ $input.item.json.num.| }}')).toHaveLength(
				extensions({ typeName: 'number' }).length +
					natives({ typeName: 'number' }).length +
					['isEven()', 'isOdd()'].length,
			);
		});

		test('should return completions for: {{ $input.item.json.arr.| }}', () => {
			vi.spyOn(workflowHelpers, 'resolveParameter').mockReturnValue($input.item?.json.arr);

			expect(completions('{{ $input.item.json.arr.| }}')).toHaveLength(
				extensions({ typeName: 'array' }).length + natives({ typeName: 'array' }).length,
			);
		});

		test('should return completions for: {{ $input.item.json.obj.| }}', () => {
			vi.spyOn(workflowHelpers, 'resolveParameter').mockReturnValue($input.item?.json.obj);

			expect(completions('{{ $input.item.json.obj.| }}')).toHaveLength(
<<<<<<< HEAD
				Object.keys($input.item.json.obj).length + extensions({ typeName: 'object' }).length,
=======
				Object.keys($input.item?.json.obj ?? {}).length + extensions({ typeName: 'object' }).length,
>>>>>>> 75408b01
			);
		});
	});

	describe('bracket access', () => {
		const { $input } = mockProxy;

		['{{ $input.item.json[| }}', '{{ $json[| }}'].forEach((expression) => {
			test(`should return completions for: ${expression}`, () => {
				vi.spyOn(workflowHelpers, 'resolveParameter').mockReturnValue($input.item?.json);

				const found = completions(expression);

				if (!found) throw new Error('Expected to find completions');

				expect(found).toHaveLength(Object.keys($input.item?.json ?? {}).length);
				expect(found.map((c) => c.label).every((l) => l.endsWith(']')));
			});
		});

		["{{ $input.item.json['obj'][| }}", "{{ $json['obj'][| }}"].forEach((expression) => {
			test(`should return completions for: ${expression}`, () => {
				vi.spyOn(workflowHelpers, 'resolveParameter').mockReturnValue($input.item?.json.obj);

				const found = completions(expression);

				if (!found) throw new Error('Expected to find completions');

				expect(found).toHaveLength(Object.keys($input.item?.json.obj ?? {}).length);
				expect(found.map((c) => c.label).every((l) => l.endsWith(']')));
			});
		});

		test('should give completions for keys that need bracket access', () => {
			vi.spyOn(workflowHelpers, 'resolveParameter').mockReturnValue({
				foo: 'bar',
				'Key with spaces': 1,
				'Key with spaces and \'quotes"': 1,
			});

			const found = completions('{{ $json.| }}');
			if (!found) throw new Error('Expected to find completions');
			expect(found).toContainEqual(
				expect.objectContaining({
					label: 'Key with spaces',
					apply: utils.applyBracketAccessCompletion,
				}),
			);
			expect(found).toContainEqual(
				expect.objectContaining({
					label: 'Key with spaces and \'quotes"',
					apply: utils.applyBracketAccessCompletion,
				}),
			);
		});

		test('should escape keys with quotes', () => {
			vi.spyOn(workflowHelpers, 'resolveParameter').mockReturnValue({
				'Key with spaces and \'quotes"': 1,
			});

			const found = completions('{{ $json[| }}');
			if (!found) throw new Error('Expected to find completions');
			expect(found).toContainEqual(
				expect.objectContaining({
					label: "'Key with spaces and \\'quotes\"']",
				}),
			);
		});
	});

	describe('recommended completions', () => {
		test('should recommend toDateTime() for {{ "1-Feb-2024".| }}', () => {
			vi.spyOn(workflowHelpers, 'resolveParameter').mockReturnValueOnce('1-Feb-2024');

			expect(completions('{{ "1-Feb-2024".| }}')?.[0]).toEqual(
				expect.objectContaining({ label: 'toDateTime()', section: RECOMMENDED_SECTION }),
			);
		});

		test('should recommend toNumber() for: {{ "5.3".| }}', () => {
<<<<<<< HEAD
			// @ts-expect-error Spied function is mistyped
=======
>>>>>>> 75408b01
			vi.spyOn(workflowHelpers, 'resolveParameter').mockReturnValueOnce('5.3');
			const options = completions('{{ "5.3".| }}');
			expect(options?.[0]).toEqual(
				expect.objectContaining({ label: 'toNumber()', section: RECOMMENDED_SECTION }),
			);
		});

		test('should recommend extractEmail() for: {{ "string with test@n8n.io in it".| }}', () => {
			vi.spyOn(workflowHelpers, 'resolveParameter').mockReturnValueOnce(
				'string with test@n8n.io in it',
			);
			const options = completions('{{ "string with test@n8n.io in it".| }}');
			expect(options?.[0]).toEqual(
				expect.objectContaining({ label: 'extractEmail()', section: RECOMMENDED_SECTION }),
			);
		});

		test('should recommend extractDomain(), isEmail() for: {{ "test@n8n.io".| }}', () => {
			vi.spyOn(workflowHelpers, 'resolveParameter').mockReturnValueOnce('test@n8n.io');
			const options = completions('{{ "test@n8n.io".| }}');
			expect(options?.[0]).toEqual(
				expect.objectContaining({ label: 'extractDomain()', section: RECOMMENDED_SECTION }),
			);
			expect(options?.[1]).toEqual(
				expect.objectContaining({ label: 'isEmail()', section: RECOMMENDED_SECTION }),
			);
		});

		test('should recommend extractDomain(), extractUrlPath() for: {{ "https://n8n.io/pricing".| }}', () => {
			vi.spyOn(workflowHelpers, 'resolveParameter').mockReturnValueOnce('https://n8n.io/pricing');
			const options = completions('{{ "https://n8n.io/pricing".| }}');
			expect(options?.[0]).toEqual(
				expect.objectContaining({ label: 'extractDomain()', section: RECOMMENDED_SECTION }),
			);
			expect(options?.[1]).toEqual(
				expect.objectContaining({ label: 'extractUrlPath()', section: RECOMMENDED_SECTION }),
			);
		});

		test('should recommend round(),floor(),ceil() for: {{ (5.46).| }}', () => {
			vi.spyOn(workflowHelpers, 'resolveParameter').mockReturnValueOnce(5.46);
			const options = completions('{{ (5.46).| }}');
			expect(options?.[0]).toEqual(
				expect.objectContaining({ label: 'round()', section: RECOMMENDED_SECTION }),
			);
			expect(options?.[1]).toEqual(
				expect.objectContaining({ label: 'floor()', section: RECOMMENDED_SECTION }),
			);
			expect(options?.[2]).toEqual(
				expect.objectContaining({ label: 'ceil()', section: RECOMMENDED_SECTION }),
			);
		});

		test("should recommend toDateTime('s') for: {{ (1900062210).| }}", () => {
<<<<<<< HEAD
			vi.spyOn(workflowHelpers, 'resolveParameter').mockReturnValueOnce(
				// @ts-expect-error Spied function is mistyped
				1900062210,
			);
=======
			vi.spyOn(workflowHelpers, 'resolveParameter').mockReturnValueOnce(1900062210);
>>>>>>> 75408b01
			const options = completions('{{ (1900062210).| }}');
			expect(options?.[0]).toEqual(
				expect.objectContaining({ label: "toDateTime('s')", section: RECOMMENDED_SECTION }),
			);
		});

		test("should recommend toDateTime('ms') for: {{ (1900062210000).| }}", () => {
<<<<<<< HEAD
			vi.spyOn(workflowHelpers, 'resolveParameter').mockReturnValueOnce(
				// @ts-expect-error Spied function is mistyped
				1900062210000,
			);
=======
			vi.spyOn(workflowHelpers, 'resolveParameter').mockReturnValueOnce(1900062210000);
>>>>>>> 75408b01
			const options = completions('{{ (1900062210000).| }}');
			expect(options?.[0]).toEqual(
				expect.objectContaining({ label: "toDateTime('ms')", section: RECOMMENDED_SECTION }),
			);
		});

		test('should recommend toBoolean() for: {{ (0).| }}', () => {
			vi.spyOn(workflowHelpers, 'resolveParameter').mockReturnValueOnce(0);
			const options = completions('{{ (0).| }}');
			expect(options?.[0]).toEqual(
				expect.objectContaining({ label: 'toBoolean()', section: RECOMMENDED_SECTION }),
			);
		});

		test('should recommend toBoolean() for: {{ "true".| }}', () => {
			vi.spyOn(workflowHelpers, 'resolveParameter').mockReturnValueOnce('true');
			const options = completions('{{ "true".| }}');
			expect(options?.[0]).toEqual(
				expect.objectContaining({ label: 'toBoolean()', section: RECOMMENDED_SECTION }),
			);
		});
	});

	describe('explicit completions (opened by Ctrl+Space or programatically)', () => {
		test('should return completions for: {{ $json.foo| }}', () => {
			vi.spyOn(workflowHelpers, 'resolveParameter')
				.mockReturnValueOnce(undefined)
				.mockReturnValueOnce('foo');

			const result = completions('{{ $json.foo| }}', true);
			expect(result).toHaveLength(
				extensions({ typeName: 'string' }).length +
					natives({ typeName: 'string' }).length +
					STRING_RECOMMENDED_OPTIONS.length,
			);
		});
	});

	describe('type information', () => {
		test('should display type information for: {{ $json.obj.| }}', () => {
			vi.spyOn(workflowHelpers, 'resolveParameter').mockReturnValueOnce({
				str: 'bar',
				empty: null,
				arr: [],
				obj: {},
			});

			const result = completions('{{ $json.obj.| }}');
			expect(result).toContainEqual(expect.objectContaining({ label: 'str', detail: 'string' }));
			expect(result).toContainEqual(expect.objectContaining({ label: 'empty', detail: 'null' }));
			expect(result).toContainEqual(expect.objectContaining({ label: 'arr', detail: 'array' }));
			expect(result).toContainEqual(expect.objectContaining({ label: 'obj', detail: 'object' }));
		});

		test('should display type information for: {{ $input.item.json.| }}', () => {
			vi.spyOn(workflowHelpers, 'resolveParameter').mockReturnValueOnce({
				str: 'bar',
				empty: null,
				arr: [],
				obj: {},
			});

			const result = completions('{{ $json.item.json.| }}');
			expect(result).toContainEqual(expect.objectContaining({ label: 'str', detail: 'string' }));
			expect(result).toContainEqual(expect.objectContaining({ label: 'empty', detail: 'null' }));
			expect(result).toContainEqual(expect.objectContaining({ label: 'arr', detail: 'array' }));
			expect(result).toContainEqual(expect.objectContaining({ label: 'obj', detail: 'object' }));
		});

		test('should display type information for: {{ $("My Node").item.json.| }}', () => {
			vi.spyOn(workflowHelpers, 'resolveParameter').mockReturnValueOnce({
				str: 'bar',
				empty: null,
				arr: [],
				obj: {},
			});

			const result = completions('{{ $("My Node").item.json.| }}');
			expect(result).toContainEqual(expect.objectContaining({ label: 'str', detail: 'string' }));
			expect(result).toContainEqual(expect.objectContaining({ label: 'empty', detail: 'null' }));
			expect(result).toContainEqual(expect.objectContaining({ label: 'arr', detail: 'array' }));
			expect(result).toContainEqual(expect.objectContaining({ label: 'obj', detail: 'object' }));
		});

		test('should not display type information for other completions', () => {
			vi.spyOn(workflowHelpers, 'resolveParameter').mockReturnValue({
				str: 'bar',
				id: '123',
				isExecuted: false,
			});

			expect(completions('{{ $execution.| }}')).not.toContainEqual(
				expect.objectContaining({ detail: expect.any(String) }),
			);
			expect(completions('{{ $input.params.| }}')).not.toContainEqual(
				expect.objectContaining({ detail: expect.any(String) }),
			);
			expect(completions('{{ $("My Node").| }}')).not.toContainEqual(
				expect.objectContaining({ detail: expect.any(String) }),
			);
		});
	});
});

export function completions(docWithCursor: string, explicit = false) {
	const cursorPosition = docWithCursor.indexOf('|');

	const doc = docWithCursor.slice(0, cursorPosition) + docWithCursor.slice(cursorPosition + 1);

	const state = EditorState.create({
		doc,
		selection: { anchor: cursorPosition },
		extensions: [n8nLang()],
	});

	const context = new CompletionContext(state, cursorPosition, explicit);

	for (const completionSource of state.languageDataAt<CompletionSource>(
		'autocomplete',
		cursorPosition,
	)) {
		const result = completionSource(context);

		if (isCompletionResult(result)) return result.options;
	}

	return null;
}

function isCompletionResult(
	candidate: ReturnType<CompletionSource>,
): candidate is CompletionResult {
	return candidate !== null && 'from' in candidate && 'options' in candidate;
}<|MERGE_RESOLUTION|>--- conflicted
+++ resolved
@@ -156,8 +156,6 @@
 				natives({ typeName: 'string' }).length +
 					extensions({ typeName: 'string' }).length +
 					STRING_RECOMMENDED_OPTIONS.length,
-<<<<<<< HEAD
-=======
 			);
 		});
 
@@ -166,7 +164,6 @@
 
 			expect(completions('{{ true.| }}')).toHaveLength(
 				natives({ typeName: 'boolean' }).length + extensions({ typeName: 'boolean' }).length,
->>>>>>> 75408b01
 			);
 		});
 
@@ -483,11 +480,7 @@
 			vi.spyOn(workflowHelpers, 'resolveParameter').mockReturnValue($input.item?.json);
 
 			expect(completions('{{ $input.item.| }}')).toHaveLength(
-<<<<<<< HEAD
-				Object.keys($input.item.json).length + extensions({ typeName: 'object' }).length,
-=======
 				Object.keys($input.item?.json ?? {}).length + extensions({ typeName: 'object' }).length,
->>>>>>> 75408b01
 			);
 		});
 
@@ -495,11 +488,7 @@
 			vi.spyOn(workflowHelpers, 'resolveParameter').mockReturnValue($input.first()?.json);
 
 			expect(completions('{{ $input.first().| }}')).toHaveLength(
-<<<<<<< HEAD
-				Object.keys($input.first().json).length + extensions({ typeName: 'object' }).length,
-=======
 				Object.keys($input.first()?.json ?? {}).length + extensions({ typeName: 'object' }).length,
->>>>>>> 75408b01
 			);
 		});
 
@@ -507,11 +496,7 @@
 			vi.spyOn(workflowHelpers, 'resolveParameter').mockReturnValue($input.last()?.json);
 
 			expect(completions('{{ $input.last().| }}')).toHaveLength(
-<<<<<<< HEAD
-				Object.keys($input.last().json).length + extensions({ typeName: 'object' }).length,
-=======
 				Object.keys($input.last()?.json ?? {}).length + extensions({ typeName: 'object' }).length,
->>>>>>> 75408b01
 			);
 		});
 
@@ -555,11 +540,7 @@
 			vi.spyOn(workflowHelpers, 'resolveParameter').mockReturnValue($input.item?.json.obj);
 
 			expect(completions('{{ $input.item.json.obj.| }}')).toHaveLength(
-<<<<<<< HEAD
-				Object.keys($input.item.json.obj).length + extensions({ typeName: 'object' }).length,
-=======
 				Object.keys($input.item?.json.obj ?? {}).length + extensions({ typeName: 'object' }).length,
->>>>>>> 75408b01
 			);
 		});
 	});
@@ -641,10 +622,6 @@
 		});
 
 		test('should recommend toNumber() for: {{ "5.3".| }}', () => {
-<<<<<<< HEAD
-			// @ts-expect-error Spied function is mistyped
-=======
->>>>>>> 75408b01
 			vi.spyOn(workflowHelpers, 'resolveParameter').mockReturnValueOnce('5.3');
 			const options = completions('{{ "5.3".| }}');
 			expect(options?.[0]).toEqual(
@@ -699,14 +676,7 @@
 		});
 
 		test("should recommend toDateTime('s') for: {{ (1900062210).| }}", () => {
-<<<<<<< HEAD
-			vi.spyOn(workflowHelpers, 'resolveParameter').mockReturnValueOnce(
-				// @ts-expect-error Spied function is mistyped
-				1900062210,
-			);
-=======
 			vi.spyOn(workflowHelpers, 'resolveParameter').mockReturnValueOnce(1900062210);
->>>>>>> 75408b01
 			const options = completions('{{ (1900062210).| }}');
 			expect(options?.[0]).toEqual(
 				expect.objectContaining({ label: "toDateTime('s')", section: RECOMMENDED_SECTION }),
@@ -714,14 +684,7 @@
 		});
 
 		test("should recommend toDateTime('ms') for: {{ (1900062210000).| }}", () => {
-<<<<<<< HEAD
-			vi.spyOn(workflowHelpers, 'resolveParameter').mockReturnValueOnce(
-				// @ts-expect-error Spied function is mistyped
-				1900062210000,
-			);
-=======
 			vi.spyOn(workflowHelpers, 'resolveParameter').mockReturnValueOnce(1900062210000);
->>>>>>> 75408b01
 			const options = completions('{{ (1900062210000).| }}');
 			expect(options?.[0]).toEqual(
 				expect.objectContaining({ label: "toDateTime('ms')", section: RECOMMENDED_SECTION }),

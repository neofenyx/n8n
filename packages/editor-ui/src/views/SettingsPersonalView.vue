<template>
	<div :class="$style.container">
		<div :class="$style.header">
			<n8n-heading size="2xlarge">{{
				$locale.baseText('settings.personal.personalSettings')
			}}</n8n-heading>
			<div class="ph-no-capture" :class="$style.user">
				<span :class="$style.username">
<<<<<<< HEAD
					<n8n-text  color="text-light">{{currentUser?.fullName}}</n8n-text>
				</span>
				<n8n-avatar :firstName="currentUser?.firstName" :lastName="currentUser?.lastName" size="large" />
=======
					<n8n-text color="text-light">{{ currentUser.fullName }}</n8n-text>
				</span>
				<n8n-avatar
					:firstName="currentUser.firstName"
					:lastName="currentUser.lastName"
					size="large"
				/>
>>>>>>> 47e32e42
			</div>
		</div>
		<div>
			<div :class="$style.sectionHeader">
				<n8n-heading size="large">{{
					$locale.baseText('settings.personal.basicInformation')
				}}</n8n-heading>
			</div>
			<div>
				<n8n-form-inputs
					v-if="formInputs"
					:inputs="formInputs"
					:eventBus="formBus"
					@input="onInput"
					@ready="onReadyToSubmit"
					@submit="onSubmit"
				/>
			</div>
			<div>
				<div :class="$style.sectionHeader">
					<n8n-heading size="large">Multi-factor Authentication</n8n-heading>
				</div>
				<div v-if="mfaDisabled" >
					<n8n-button float="left" :label="$locale.baseText('settings.personal.enableMfa')" size="small" @click="onMfaEnableClick" />
				</div>
				<div v-else >
					<n8n-button float="left" :label="$locale.baseText('settings.personal.disableMfa')" size="small" @click="onMfaDisableClick" />
				</div>
			</div>
		</div>
		<div>
			<div :class="$style.sectionHeader">
				<n8n-heading size="large">{{ $locale.baseText('settings.personal.security') }}</n8n-heading>
			</div>
			<div>
				<n8n-input-label :label="$locale.baseText('auth.password')">
					<n8n-link @click="openPasswordModal">{{
						$locale.baseText('auth.changePassword')
					}}</n8n-link>
				</n8n-input-label>
			</div>
		</div>
		<div>
			<n8n-button
				float="right"
				:label="$locale.baseText('settings.personal.save')"
				size="large"
				:disabled="!hasAnyChanges || !readyToSubmit"
				@click="onSaveClick"
			/>
		</div>
	</div>
</template>

<script lang="ts">
import { showMessage } from '@/mixins/showMessage';
import { CHANGE_PASSWORD_MODAL_KEY, VIEWS } from '@/constants';
import { IFormInputs, IUser } from '@/Interface';
import { useUIStore } from '@/stores/ui';
import { useUsersStore } from '@/stores/users';
import { useSettingsStore } from '@/stores/settings';
import { mapStores } from 'pinia';
import Vue from 'vue';
import mixins from 'vue-typed-mixins';

export default mixins(showMessage).extend({
	name: 'SettingsPersonalView',
	data() {
		return {
			hasAnyChanges: false,
			formInputs: null as null | IFormInputs,
			formBus: new Vue(),
			readyToSubmit: false,
		};
	},
	mounted() {
		this.formInputs = [
			{
				name: 'firstName',
				initialValue: this.currentUser?.firstName,
				properties: {
					label: this.$locale.baseText('auth.firstName'),
					maxlength: 32,
					required: true,
					autocomplete: 'given-name',
					capitalize: true,
				},
			},
			{
				name: 'lastName',
				initialValue: this.currentUser?.lastName,
				properties: {
					label: this.$locale.baseText('auth.lastName'),
					maxlength: 32,
					required: true,
					autocomplete: 'family-name',
					capitalize: true,
				},
			},
			{
				name: 'email',
				initialValue: this.currentUser?.email,
				properties: {
					label: this.$locale.baseText('auth.email'),
					type: 'email',
					required: true,
					validationRules: [{ name: 'VALID_EMAIL' }],
					autocomplete: 'email',
					capitalize: true,
				},
			},
		];
	},
	computed: {
		...mapStores(useUIStore, useUsersStore),
		currentUser(): IUser | null {
			return this.usersStore.currentUser;
		},
		mfaDisabled(): boolean {
			return !this.usersStore.mfaEnabled;
		},
	},
	methods: {
		onInput() {
			this.hasAnyChanges = true;
		},
		onReadyToSubmit(ready: boolean) {
			this.readyToSubmit = ready;
		},
		async onSubmit(form: { firstName: string; lastName: string; email: string }) {
			if (!this.hasAnyChanges || !this.usersStore.currentUserId) {
				return;
			}
			try {
				await this.usersStore.updateUser({
					id: this.usersStore.currentUserId,
					firstName: form.firstName,
					lastName: form.lastName,
					email: form.email,
				});
				this.$showToast({
					title: this.$locale.baseText('settings.personal.personalSettingsUpdated'),
					message: '',
					type: 'success',
				});
				this.hasAnyChanges = false;
			} catch (e) {
				this.$showError(e, this.$locale.baseText('settings.personal.personalSettingsUpdatedError'));
			}
		},
		onSaveClick() {
			this.formBus.$emit('submit');
		},
		openPasswordModal() {
			this.uiStore.openModal(CHANGE_PASSWORD_MODAL_KEY);
		},
		onMfaEnableClick() {
			this.$router.push({ name: VIEWS.MFA_SETUP });
		},
		async onMfaDisableClick() {
			const settingStore = useSettingsStore();
			await settingStore.disabledMfa();
		},
	},
});
</script>

<style lang="scss" module>
.container {
	> * {
		margin-bottom: var(--spacing-2xl);
	}
	padding-bottom: 100px;
}

.header {
	display: flex;
	align-items: center;
	white-space: nowrap;

	*:first-child {
		flex-grow: 1;
	}
}

.user {
	display: flex;
	align-items: center;

	@media (max-width: $breakpoint-2xs) {
		display: none;
	}
}

.username {
	margin-right: var(--spacing-s);
	text-align: right;

	@media (max-width: $breakpoint-sm) {
		max-width: 100px;
		overflow: hidden;
		text-overflow: ellipsis;
	}
}

.sectionHeader {
	margin-bottom: var(--spacing-s);
	margin-top: var(--spacing-s);
}
</style><|MERGE_RESOLUTION|>--- conflicted
+++ resolved
@@ -6,11 +6,6 @@
 			}}</n8n-heading>
 			<div class="ph-no-capture" :class="$style.user">
 				<span :class="$style.username">
-<<<<<<< HEAD
-					<n8n-text  color="text-light">{{currentUser?.fullName}}</n8n-text>
-				</span>
-				<n8n-avatar :firstName="currentUser?.firstName" :lastName="currentUser?.lastName" size="large" />
-=======
 					<n8n-text color="text-light">{{ currentUser.fullName }}</n8n-text>
 				</span>
 				<n8n-avatar
@@ -18,7 +13,6 @@
 					:lastName="currentUser.lastName"
 					size="large"
 				/>
->>>>>>> 47e32e42
 			</div>
 		</div>
 		<div>
@@ -41,11 +35,21 @@
 				<div :class="$style.sectionHeader">
 					<n8n-heading size="large">Multi-factor Authentication</n8n-heading>
 				</div>
-				<div v-if="mfaDisabled" >
-					<n8n-button float="left" :label="$locale.baseText('settings.personal.enableMfa')" size="small" @click="onMfaEnableClick" />
+				<div v-if="mfaDisabled">
+					<n8n-button
+						float="left"
+						:label="$locale.baseText('settings.personal.enableMfa')"
+						size="small"
+						@click="onMfaEnableClick"
+					/>
 				</div>
-				<div v-else >
-					<n8n-button float="left" :label="$locale.baseText('settings.personal.disableMfa')" size="small" @click="onMfaDisableClick" />
+				<div v-else>
+					<n8n-button
+						float="left"
+						:label="$locale.baseText('settings.personal.disableMfa')"
+						size="small"
+						@click="onMfaDisableClick"
+					/>
 				</div>
 			</div>
 		</div>

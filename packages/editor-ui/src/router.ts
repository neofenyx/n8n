import Vue from 'vue';
import Router from 'vue-router';

import ChangePasswordView from './views/ChangePasswordView.vue';
import ErrorView from './views/ErrorView.vue';
import ForgotMyPasswordView from './views/ForgotMyPasswordView.vue';
import MainHeader from '@/components/MainHeader/MainHeader.vue';
import MainSidebar from '@/components/MainSidebar.vue';
import NodeView from '@/views/NodeView.vue';
import SettingsPersonalView from './views/SettingsPersonalView.vue';
import SettingsUsersView from './views/SettingsUsersView.vue';
import SetupView from './views/SetupView.vue';
import SigninView from './views/SigninView.vue';
import SignupView from './views/SignupView.vue';

Vue.use(Router);

const router = new Router({
	mode: 'history',
	// @ts-ignore
	base: window.BASE_PATH === '/%BASE_PATH%/' ? '/' : window.BASE_PATH,
	routes: [
		{
			path: '/execution/:id',
			name: 'ExecutionById',
			components: {
				default: NodeView,
				header: MainHeader,
				sidebar: MainSidebar,
			},
		},
		{
			path: '/workflow',
			name: 'NodeViewNew',
			components: {
				default: NodeView,
				header: MainHeader,
				sidebar: MainSidebar,
			},
		},
		{
			path: '/workflow/:name',
			name: 'NodeViewExisting',
			components: {
				default: NodeView,
				header: MainHeader,
				sidebar: MainSidebar,
			},
		},
		{
			path: '/',
			redirect: '/workflow',
		},
		{
			path: '/workflows/templates/:id',
			name: 'WorkflowTemplate',
			components: {
				default: NodeView,
				header: MainHeader,
				sidebar: MainSidebar,
			},
		},
		{
<<<<<<< HEAD
			path: '/signin',
			name: 'SigninView',
			components: {
				default: SigninView,
			},
		},
		{
			path: '/signup',
			name: 'SignupView',
			components: {
				default: SignupView,
			},
		},
		{
			path: '/setup',
			name: 'SetupView',
			components: {
				default: SetupView,
			},
		},
		{
			path: '/forgot-password',
			name: 'ForgotMyPasswordView',
			components: {
				default: ForgotMyPasswordView,
			},
		},
		{
			path: '/change-password',
			name: 'ChangePasswordView',
			components: {
				default: ChangePasswordView,
			},
		},
		{
			path: '/settings',
			name: 'SettingsRedirect',
			redirect: '/settings/personal',
		},
		{
			path: '/settings/users',
			name: 'UsersSettings',
			components: {
				default: SettingsUsersView,
			},
		},
		{
			path: '/settings/personal',
			name: 'PersonalSettings',
			components: {
				default: SettingsPersonalView,
			},
		},
		{
			path: '*',
			name: 'NotFoundView',
			component: ErrorView,
			props: {
				message: 'Oops, couldn’t find that',
				errorCode: 404,
				redirectText: 'Go to editor',
				redirectLink: '/',
=======
			path: '/workflows/demo',
			name: 'WorkflowDemo',
			components: {
				default: NodeView,
>>>>>>> 8a481168
			},
		},
	],
});

export default router;<|MERGE_RESOLUTION|>--- conflicted
+++ resolved
@@ -52,6 +52,13 @@
 			redirect: '/workflow',
 		},
 		{
+			path: '/workflows/demo',
+			name: 'WorkflowDemo',
+			components: {
+				default: NodeView,
+			},
+		},
+		{
 			path: '/workflows/templates/:id',
 			name: 'WorkflowTemplate',
 			components: {
@@ -61,7 +68,6 @@
 			},
 		},
 		{
-<<<<<<< HEAD
 			path: '/signin',
 			name: 'SigninView',
 			components: {
@@ -124,12 +130,6 @@
 				errorCode: 404,
 				redirectText: 'Go to editor',
 				redirectLink: '/',
-=======
-			path: '/workflows/demo',
-			name: 'WorkflowDemo',
-			components: {
-				default: NodeView,
->>>>>>> 8a481168
 			},
 		},
 	],

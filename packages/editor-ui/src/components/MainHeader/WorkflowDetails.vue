--- conflicted
+++ resolved
@@ -11,6 +11,8 @@
 	WORKFLOW_SETTINGS_MODAL_KEY,
 	WORKFLOW_SHARE_MODAL_KEY,
 } from '@/constants';
+import type { PermissionsMap } from '@/permissions';
+import type { WorkflowScope } from '@n8n/permissions';
 
 import ShortenName from '@/components/ShortenName.vue';
 import TagsContainer from '@/components/TagsContainer.vue';
@@ -29,6 +31,7 @@
 import { useUIStore } from '@/stores/ui.store';
 import { useUsersStore } from '@/stores/users.store';
 import { useWorkflowsStore } from '@/stores/workflows.store';
+import { useProjectsStore } from '@/features/projects/projects.store';
 
 import { saveAs } from 'file-saver';
 import { useTitleChange } from '@/composables/useTitleChange';
@@ -69,6 +72,7 @@
 const uiStore = useUIStore();
 const usersStore = useUsersStore();
 const workflowsStore = useWorkflowsStore();
+const projectsStore = useProjectsStore();
 
 const router = useRouter();
 const route = useRoute();
@@ -122,8 +126,12 @@
 	].includes((route.name as string) || '');
 });
 
-const workflowPermissions = computed(() => {
-	return getWorkflowPermissions(usersStore.currentUser, props.workflow);
+const workflowPermissions = computed<PermissionsMap<WorkflowScope>>(() => {
+	return getWorkflowPermissions(
+		usersStore.currentUser,
+		projectsStore.currentProject ?? projectsStore.personalProject,
+		props.workflow,
+	);
 });
 
 const workflowMenuItems = computed<ActionDropdownItem[]>(() => {
@@ -202,6 +210,14 @@
 
 const isWorkflowHistoryButtonDisabled = computed(() => {
 	return isNewWorkflow.value;
+});
+
+const showShareButton = computed(() => {
+	const workflow = workflowsStore.getWorkflowById(props.workflow.id);
+	return (
+		(workflow && workflow.homeProject?.type !== 'team') ||
+		(isNewWorkflow.value && !projectsStore.currentProject)
+	);
 });
 
 watch(
@@ -582,12 +598,8 @@
 			<EnterpriseEdition :features="[EnterpriseEditionFeature.Sharing]">
 				<div :class="$style.group">
 					<CollaborationPane />
-<<<<<<< HEAD
-					<n8n-button
+					<N8nButton
 						v-if="showShareButton"
-=======
-					<N8nButton
->>>>>>> e17e767e
 						type="secondary"
 						data-test-id="workflow-share-button"
 						@click="onShareButtonClick"
@@ -664,568 +676,6 @@
 	</div>
 </template>
 
-<<<<<<< HEAD
-<script lang="ts">
-import { defineComponent } from 'vue';
-import { mapStores } from 'pinia';
-
-import {
-	DUPLICATE_MODAL_KEY,
-	EnterpriseEditionFeature,
-	MAX_WORKFLOW_NAME_LENGTH,
-	MODAL_CONFIRM,
-	PLACEHOLDER_EMPTY_WORKFLOW_ID,
-	SOURCE_CONTROL_PUSH_MODAL_KEY,
-	VIEWS,
-	WORKFLOW_MENU_ACTIONS,
-	WORKFLOW_SETTINGS_MODAL_KEY,
-	WORKFLOW_SHARE_MODAL_KEY,
-} from '@/constants';
-
-import ShortenName from '@/components/ShortenName.vue';
-import TagsContainer from '@/components/TagsContainer.vue';
-import PushConnectionTracker from '@/components/PushConnectionTracker.vue';
-import WorkflowActivator from '@/components/WorkflowActivator.vue';
-import SaveButton from '@/components/SaveButton.vue';
-import TagsDropdown from '@/components/TagsDropdown.vue';
-import InlineTextEdit from '@/components/InlineTextEdit.vue';
-import BreakpointsObserver from '@/components/BreakpointsObserver.vue';
-import CollaborationPane from '@/components/MainHeader/CollaborationPane.vue';
-import type { IUser, IWorkflowDataUpdate, IWorkflowDb, IWorkflowToShare } from '@/Interface';
-
-import { saveAs } from 'file-saver';
-import { useTitleChange } from '@/composables/useTitleChange';
-import { useMessage } from '@/composables/useMessage';
-import { useToast } from '@/composables/useToast';
-import type { MessageBoxInputData } from 'element-plus';
-import { useRootStore } from '@/stores/n8nRoot.store';
-import { useSettingsStore } from '@/stores/settings.store';
-import { useSourceControlStore } from '@/stores/sourceControl.store';
-import { useTagsStore } from '@/stores/tags.store';
-import { useUIStore } from '@/stores/ui.store';
-import { useUsageStore } from '@/stores/usage.store';
-import { useUsersStore } from '@/stores/users.store';
-import { useWorkflowsStore } from '@/stores/workflows.store';
-import type { PermissionsMap } from '@/permissions';
-import type { WorkflowScope } from '@n8n/permissions';
-import { getWorkflowPermissions } from '@/permissions';
-import { createEventBus } from 'n8n-design-system/utils';
-import { nodeViewEventBus } from '@/event-bus';
-import { hasPermission } from '@/rbac/permissions';
-import { useCanvasStore } from '@/stores/canvas.store';
-import { useRouter } from 'vue-router';
-import { useWorkflowHelpers } from '@/composables/useWorkflowHelpers';
-import { useProjectsStore } from '@/features/projects/projects.store';
-
-const hasChanged = (prev: string[], curr: string[]) => {
-	if (prev.length !== curr.length) {
-		return true;
-	}
-
-	const set = new Set(prev);
-	return curr.reduce((accu, val) => accu || !set.has(val), false);
-};
-
-export default defineComponent({
-	name: 'WorkflowDetails',
-	components: {
-		TagsContainer,
-		PushConnectionTracker,
-		ShortenName,
-		WorkflowActivator,
-		SaveButton,
-		TagsDropdown,
-		InlineTextEdit,
-		BreakpointsObserver,
-		CollaborationPane,
-	},
-	props: {
-		readOnly: {
-			type: Boolean,
-			default: false,
-		},
-	},
-	setup() {
-		const router = useRouter();
-		const workflowHelpers = useWorkflowHelpers({ router });
-
-		return {
-			workflowHelpers,
-			...useTitleChange(),
-			...useToast(),
-			...useMessage(),
-		};
-	},
-	data() {
-		return {
-			isTagsEditEnabled: false,
-			isNameEditEnabled: false,
-			appliedTagIds: [],
-			tagsEditBus: createEventBus(),
-			MAX_WORKFLOW_NAME_LENGTH,
-			tagsSaving: false,
-			eventBus: createEventBus(),
-			EnterpriseEditionFeature,
-		};
-	},
-	computed: {
-		...mapStores(
-			useTagsStore,
-			useRootStore,
-			useSettingsStore,
-			useUIStore,
-			useUsageStore,
-			useWorkflowsStore,
-			useUsersStore,
-			useSourceControlStore,
-			useCanvasStore,
-			useProjectsStore,
-		),
-		currentUser(): IUser | null {
-			return this.usersStore.currentUser;
-		},
-		contextBasedTranslationKeys() {
-			return this.uiStore.contextBasedTranslationKeys;
-		},
-		isWorkflowActive(): boolean {
-			return this.workflowsStore.isWorkflowActive;
-		},
-		workflowName(): string {
-			return this.workflowsStore.workflowName;
-		},
-		isDirty(): boolean {
-			return this.uiStore.stateIsDirty;
-		},
-		readOnlyEnv(): boolean {
-			return this.sourceControlStore.preferences.branchReadOnly;
-		},
-		currentWorkflowTagIds(): string[] {
-			return this.workflowsStore.workflowTags;
-		},
-		isNewWorkflow(): boolean {
-			return (
-				!this.currentWorkflowId ||
-				this.currentWorkflowId === PLACEHOLDER_EMPTY_WORKFLOW_ID ||
-				this.currentWorkflowId === 'new'
-			);
-		},
-		isWorkflowSaving(): boolean {
-			return this.uiStore.isActionActive('workflowSaving');
-		},
-		workflow(): IWorkflowDb {
-			return this.workflowsStore.workflow;
-		},
-		currentWorkflowId(): string {
-			return this.workflowsStore.workflowId;
-		},
-		onWorkflowPage(): boolean {
-			return (
-				this.$route.meta &&
-				(this.$route.meta.nodeView || this.$route.meta.keepWorkflowAlive === true)
-			);
-		},
-		onExecutionsTab(): boolean {
-			return [
-				VIEWS.EXECUTION_HOME.toString(),
-				VIEWS.WORKFLOW_EXECUTIONS.toString(),
-				VIEWS.EXECUTION_PREVIEW,
-			].includes(this.$route.name || '');
-		},
-		workflowPermissions(): PermissionsMap<WorkflowScope> {
-			return getWorkflowPermissions(
-				this.currentUser,
-				this.projectsStore.currentProject,
-				this.workflow,
-			);
-		},
-		workflowMenuItems(): Array<{}> {
-			const actions = [
-				{
-					id: WORKFLOW_MENU_ACTIONS.DOWNLOAD,
-					label: this.$locale.baseText('menuActions.download'),
-					disabled: !this.onWorkflowPage,
-				},
-			];
-
-			if (!this.readOnly) {
-				actions.unshift({
-					id: WORKFLOW_MENU_ACTIONS.DUPLICATE,
-					label: this.$locale.baseText('menuActions.duplicate'),
-					disabled: !this.onWorkflowPage || !this.currentWorkflowId,
-				});
-
-				actions.push(
-					{
-						id: WORKFLOW_MENU_ACTIONS.IMPORT_FROM_URL,
-						label: this.$locale.baseText('menuActions.importFromUrl'),
-						disabled: !this.onWorkflowPage || this.onExecutionsTab,
-					},
-					{
-						id: WORKFLOW_MENU_ACTIONS.IMPORT_FROM_FILE,
-						label: this.$locale.baseText('menuActions.importFromFile'),
-						disabled: !this.onWorkflowPage || this.onExecutionsTab,
-					},
-				);
-			}
-
-			if (hasPermission(['rbac'], { rbac: { scope: 'sourceControl:push' } })) {
-				actions.push({
-					id: WORKFLOW_MENU_ACTIONS.PUSH,
-					label: this.$locale.baseText('menuActions.push'),
-					disabled:
-						!this.sourceControlStore.isEnterpriseSourceControlEnabled ||
-						!this.onWorkflowPage ||
-						this.onExecutionsTab ||
-						this.readOnlyEnv,
-				});
-			}
-
-			actions.push({
-				id: WORKFLOW_MENU_ACTIONS.SETTINGS,
-				label: this.$locale.baseText('generic.settings'),
-				disabled: !this.onWorkflowPage || this.isNewWorkflow,
-			});
-
-			if (this.workflowPermissions.delete && !this.readOnly) {
-				actions.push({
-					id: WORKFLOW_MENU_ACTIONS.DELETE,
-					label: this.$locale.baseText('menuActions.delete'),
-					disabled: !this.onWorkflowPage || this.isNewWorkflow,
-					customClass: this.$style.deleteItem,
-					divided: true,
-				});
-			}
-
-			return actions;
-		},
-		isWorkflowHistoryFeatureEnabled(): boolean {
-			return this.settingsStore.isEnterpriseFeatureEnabled(
-				EnterpriseEditionFeature.WorkflowHistory,
-			);
-		},
-		workflowHistoryRoute(): { name: string; params: { workflowId: string } } {
-			return {
-				name: VIEWS.WORKFLOW_HISTORY,
-				params: {
-					workflowId: this.currentWorkflowId,
-				},
-			};
-		},
-		isWorkflowHistoryButtonDisabled(): boolean {
-			return this.workflowsStore.isNewWorkflow;
-		},
-		showShareButton(): boolean {
-			const workflow = this.workflowsStore.getWorkflowById(this.currentWorkflowId);
-			return (
-				(workflow && workflow.homeProject?.type !== 'team') ||
-				(this.isNewWorkflow && this.projectsStore.currentProject?.type !== 'team')
-			);
-		},
-	},
-	watch: {
-		currentWorkflowId() {
-			this.isTagsEditEnabled = false;
-			this.isNameEditEnabled = false;
-		},
-	},
-	methods: {
-		async onSaveButtonClick() {
-			// If the workflow is saving, do not allow another save
-			if (this.isWorkflowSaving) {
-				return;
-			}
-			let currentId = undefined;
-			if (this.currentWorkflowId !== PLACEHOLDER_EMPTY_WORKFLOW_ID) {
-				currentId = this.currentWorkflowId;
-			} else if (this.$route.params.name && this.$route.params.name !== 'new') {
-				currentId = this.$route.params.name;
-			}
-			const saved = await this.workflowHelpers.saveCurrentWorkflow({
-				id: currentId,
-				name: this.workflowName,
-				tags: this.currentWorkflowTagIds,
-			});
-
-			if (saved) {
-				await this.settingsStore.fetchPromptsData();
-
-				if (this.$route.name === VIEWS.EXECUTION_DEBUG) {
-					await this.$router.replace({
-						name: VIEWS.WORKFLOW,
-						params: { name: this.currentWorkflowId },
-					});
-				}
-			}
-		},
-		onShareButtonClick() {
-			this.uiStore.openModalWithData({
-				name: WORKFLOW_SHARE_MODAL_KEY,
-				data: { id: this.currentWorkflowId },
-			});
-
-			this.$telemetry.track('User opened sharing modal', {
-				workflow_id: this.currentWorkflowId,
-				user_id_sharer: this.currentUser?.id,
-				sub_view: 'Workflow editor',
-			});
-		},
-		onTagsEditEnable() {
-			this.appliedTagIds = this.currentWorkflowTagIds;
-			this.isTagsEditEnabled = true;
-
-			setTimeout(() => {
-				// allow name update to occur before disabling name edit
-				this.isNameEditEnabled = false;
-				this.tagsEditBus.emit('focus');
-			}, 0);
-		},
-
-		async onTagsBlur() {
-			const current = this.currentWorkflowTagIds;
-			const tags = this.appliedTagIds;
-			if (!hasChanged(current, tags)) {
-				this.isTagsEditEnabled = false;
-
-				return;
-			}
-			if (this.tagsSaving) {
-				return;
-			}
-			this.tagsSaving = true;
-
-			const saved = await this.workflowHelpers.saveCurrentWorkflow({ tags });
-			this.$telemetry.track('User edited workflow tags', {
-				workflow_id: this.currentWorkflowId,
-				new_tag_count: tags.length,
-			});
-
-			this.tagsSaving = false;
-			if (saved) {
-				this.isTagsEditEnabled = false;
-			}
-		},
-		onTagsEditEsc() {
-			this.isTagsEditEnabled = false;
-		},
-		onNameToggle() {
-			this.isNameEditEnabled = !this.isNameEditEnabled;
-			if (this.isNameEditEnabled) {
-				if (this.isTagsEditEnabled) {
-					// @ts-ignore
-					void this.onTagsBlur();
-				}
-
-				this.isTagsEditEnabled = false;
-			}
-		},
-		async onNameSubmit({
-			name,
-			onSubmit: cb,
-		}: {
-			name: string;
-			onSubmit: (saved: boolean) => void;
-		}) {
-			const newName = name.trim();
-			if (!newName) {
-				this.showMessage({
-					title: this.$locale.baseText('workflowDetails.showMessage.title'),
-					message: this.$locale.baseText('workflowDetails.showMessage.message'),
-					type: 'error',
-				});
-
-				cb(false);
-				return;
-			}
-
-			if (newName === this.workflowName) {
-				this.isNameEditEnabled = false;
-
-				cb(true);
-				return;
-			}
-			this.uiStore.addActiveAction('workflowSaving');
-			const saved = await this.workflowHelpers.saveCurrentWorkflow({ name });
-			if (saved) {
-				this.isNameEditEnabled = false;
-			}
-			this.uiStore.removeActiveAction('workflowSaving');
-			cb(saved);
-		},
-		async handleFileImport(): Promise<void> {
-			const inputRef = this.$refs.importFile as HTMLInputElement | undefined;
-			if (inputRef?.files && inputRef.files.length !== 0) {
-				const reader = new FileReader();
-				reader.onload = () => {
-					let workflowData: IWorkflowDataUpdate;
-					try {
-						workflowData = JSON.parse(reader.result as string);
-					} catch (error) {
-						this.showMessage({
-							title: this.$locale.baseText('mainSidebar.showMessage.handleFileImport.title'),
-							message: this.$locale.baseText('mainSidebar.showMessage.handleFileImport.message'),
-							type: 'error',
-						});
-						return;
-					} finally {
-						reader.onload = undefined;
-						inputRef.value = null;
-					}
-
-					nodeViewEventBus.emit('importWorkflowData', { data: workflowData });
-				};
-				reader.readAsText(inputRef.files[0]);
-			}
-		},
-		async onWorkflowMenuSelect(action: string): Promise<void> {
-			switch (action) {
-				case WORKFLOW_MENU_ACTIONS.DUPLICATE: {
-					this.uiStore.openModalWithData({
-						name: DUPLICATE_MODAL_KEY,
-						data: {
-							id: this.workflowsStore.workflowId,
-							name: this.workflowsStore.workflowName,
-							tags: this.workflowsStore.workflowTags,
-						},
-					});
-					break;
-				}
-				case WORKFLOW_MENU_ACTIONS.DOWNLOAD: {
-					const workflowData = await this.workflowHelpers.getWorkflowDataToSave();
-					const { tags, ...data } = workflowData;
-					const exportData: IWorkflowToShare = {
-						...data,
-						meta: {
-							...(this.workflowsStore.workflow.meta || {}),
-							instanceId: this.rootStore.instanceId,
-						},
-						tags: (tags || []).map((tagId) => {
-							const { usageCount, ...tag } = this.tagsStore.getTagById(tagId);
-
-							return tag;
-						}),
-					};
-
-					const blob = new Blob([JSON.stringify(exportData, null, 2)], {
-						type: 'application/json;charset=utf-8',
-					});
-
-					let workflowName = this.workflowName || 'unsaved_workflow';
-					workflowName = workflowName.replace(/[^a-z0-9]/gi, '_');
-
-					this.$telemetry.track('User exported workflow', { workflow_id: workflowData.id });
-					saveAs(blob, workflowName + '.json');
-					break;
-				}
-				case WORKFLOW_MENU_ACTIONS.IMPORT_FROM_URL: {
-					try {
-						const promptResponse = (await this.prompt(
-							this.$locale.baseText('mainSidebar.prompt.workflowUrl') + ':',
-							this.$locale.baseText('mainSidebar.prompt.importWorkflowFromUrl') + ':',
-							{
-								confirmButtonText: this.$locale.baseText('mainSidebar.prompt.import'),
-								cancelButtonText: this.$locale.baseText('mainSidebar.prompt.cancel'),
-								inputErrorMessage: this.$locale.baseText('mainSidebar.prompt.invalidUrl'),
-								inputPattern: /^http[s]?:\/\/.*\.json$/i,
-							},
-						)) as MessageBoxInputData;
-
-						if (promptResponse === 'cancel') {
-							return;
-						}
-
-						nodeViewEventBus.emit('importWorkflowUrl', { url: promptResponse.value });
-					} catch (e) {}
-					break;
-				}
-				case WORKFLOW_MENU_ACTIONS.IMPORT_FROM_FILE: {
-					(this.$refs.importFile as HTMLInputElement).click();
-					break;
-				}
-				case WORKFLOW_MENU_ACTIONS.PUSH: {
-					this.canvasStore.startLoading();
-					try {
-						await this.onSaveButtonClick();
-
-						const status = await this.sourceControlStore.getAggregatedStatus();
-
-						this.uiStore.openModalWithData({
-							name: SOURCE_CONTROL_PUSH_MODAL_KEY,
-							data: { eventBus: this.eventBus, status },
-						});
-					} catch (error) {
-						// eslint-disable-next-line @typescript-eslint/no-unsafe-member-access
-						switch (error.message) {
-							case 'source_control_not_connected':
-								this.showError(
-									{ ...error, message: '' },
-									this.$locale.baseText('settings.sourceControl.error.not.connected.title'),
-									this.$locale.baseText('settings.sourceControl.error.not.connected.message'),
-								);
-								break;
-							default:
-								this.showError(error, this.$locale.baseText('error'));
-						}
-					} finally {
-						this.canvasStore.stopLoading();
-					}
-
-					break;
-				}
-				case WORKFLOW_MENU_ACTIONS.SETTINGS: {
-					this.uiStore.openModal(WORKFLOW_SETTINGS_MODAL_KEY);
-					break;
-				}
-				case WORKFLOW_MENU_ACTIONS.DELETE: {
-					const deleteConfirmed = await this.confirm(
-						this.$locale.baseText('mainSidebar.confirmMessage.workflowDelete.message', {
-							interpolate: { workflowName: this.workflowName },
-						}),
-						this.$locale.baseText('mainSidebar.confirmMessage.workflowDelete.headline'),
-						{
-							type: 'warning',
-							confirmButtonText: this.$locale.baseText(
-								'mainSidebar.confirmMessage.workflowDelete.confirmButtonText',
-							),
-							cancelButtonText: this.$locale.baseText(
-								'mainSidebar.confirmMessage.workflowDelete.cancelButtonText',
-							),
-						},
-					);
-
-					if (deleteConfirmed !== MODAL_CONFIRM) {
-						return;
-					}
-
-					try {
-						await this.workflowsStore.deleteWorkflow(this.currentWorkflowId);
-					} catch (error) {
-						this.showError(error, this.$locale.baseText('generic.deleteWorkflowError'));
-						return;
-					}
-					this.uiStore.stateIsDirty = false;
-					// Reset tab title since workflow is deleted.
-					this.titleReset();
-					this.showMessage({
-						title: this.$locale.baseText('mainSidebar.showMessage.handleSelect1.title'),
-						type: 'success',
-					});
-
-					await this.$router.push({ name: VIEWS.NEW_WORKFLOW });
-					break;
-				}
-				default:
-					break;
-			}
-		},
-		goToUpgrade() {
-			void this.uiStore.goToUpgrade('workflow_sharing', 'upgrade-workflow-sharing');
-		},
-	},
-});
-</script>
-
-=======
->>>>>>> e17e767e
 <style scoped lang="scss">
 $--text-line-height: 24px;
 $--header-spacing: 20px;

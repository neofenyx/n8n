<template>
	<div v-if="dialogVisible" class="expression-edit" @keydown.stop>
		<el-dialog
			:model-value="dialogVisible"
			class="expression-dialog classic"
			width="80%"
			:title="$locale.baseText('expressionEdit.editExpression')"
			:before-close="closeDialog"
		>
			<el-row>
				<el-col :span="8">
					<div class="header-side-menu">
						<div class="headline">
							{{ $locale.baseText('expressionEdit.editExpression') }}
						</div>
						<div class="sub-headline">
							{{ $locale.baseText('expressionEdit.variableSelector') }}
						</div>
					</div>

					<div class="variable-selector">
						<VariableSelector
							:path="path"
							:redact-values="redactValues"
							@itemSelected="itemSelected"
						></VariableSelector>
					</div>
				</el-col>
				<el-col :span="16" class="right-side">
					<div class="expression-editor-wrapper">
						<div class="editor-description">
							<div>
								{{ $locale.baseText('expressionEdit.expression') }}
							</div>
							<div class="hint">
								<span>
									{{ $locale.baseText('expressionEdit.anythingInside') }}
								</span>
								<div class="expression-syntax-example" v-text="`{{ }}`"></div>
								<span>
									{{ $locale.baseText('expressionEdit.isJavaScript') }}
								</span>
								{{ ' ' }}
								<n8n-link size="medium" :to="expressionsDocsUrl">
									{{ $locale.baseText('expressionEdit.learnMore') }}
								</n8n-link>
							</div>
						</div>
						<div class="expression-editor">
							<ExpressionEditorModalInput
								ref="inputFieldExpression"
								:model-value="modelValue"
								:is-read-only="isReadOnly"
								:path="path"
								:class="{ 'ph-no-capture': redactValues }"
								data-test-id="expression-modal-input"
								@change="valueChanged"
								@close="closeDialog"
							/>
						</div>
					</div>

					<div class="expression-result-wrapper">
						<div class="editor-description">
							{{ $locale.baseText('expressionEdit.resultOfItem1') }}
						</div>
						<div :class="{ 'ph-no-capture': redactValues }">
							<ExpressionEditorModalOutput
								ref="expressionResult"
								:segments="segments"
								data-test-id="expression-modal-output"
							/>
						</div>
					</div>
				</el-col>
			</el-row>
		</el-dialog>
	</div>
</template>

<script lang="ts">
import { defineComponent } from 'vue';
import { mapStores } from 'pinia';
import ExpressionEditorModalInput from '@/components/ExpressionEditorModal/ExpressionEditorModalInput.vue';
import ExpressionEditorModalOutput from '@/components/ExpressionEditorModal/ExpressionEditorModalOutput.vue';
import VariableSelector from '@/components/VariableSelector.vue';

import type { IVariableItemSelected } from '@/Interface';

import { EXPRESSIONS_DOCS_URL } from '@/constants';

import { useWorkflowsStore } from '@/stores/workflows.store';
import { useNDVStore } from '@/stores/ndv.store';
import { useExternalHooks } from '@/composables/useExternalHooks';
import { createExpressionTelemetryPayload } from '@/utils/telemetryUtils';

import type { Segment } from '@/types/expressions';
import { useGenericHelpers } from '@/composables/useGenericHelpers';
import { useDebounce } from '@/composables/useDebounce';

export default defineComponent({
	name: 'ExpressionEdit',
	components: {
		ExpressionEditorModalInput,
		ExpressionEditorModalOutput,
		VariableSelector,
	},
<<<<<<< HEAD
	props: ['dialogVisible', 'parameter', 'path', 'modelValue', 'eventSource', 'redactValues'],
	setup() {
		const externalHooks = useExternalHooks();
		const genericHelpers = useGenericHelpers();
		const { debounce } = useDebounce();
=======
	mixins: [debounceHelper],
	props: {
		dialogVisible: {
			type: Boolean,
			default: false,
		},
		parameter: {
			type: Object,
			default: () => ({}),
		},
		path: {
			type: String,
			default: '',
		},
		modelValue: {
			type: String,
			default: '',
		},
		eventSource: {
			type: String,
			default: '',
		},
		redactValues: {
			type: Boolean,
			default: false,
		},
		isReadOnly: {
			type: Boolean,
			default: false,
		},
	},
	setup() {
		const externalHooks = useExternalHooks();
>>>>>>> f2939568

		return {
			debounce,
			externalHooks,
			genericHelpers,
		};
	},
	data() {
		return {
			displayValue: '',
			latestValue: '',
			segments: [] as Segment[],
			expressionsDocsUrl: EXPRESSIONS_DOCS_URL,
		};
	},
	computed: {
		...mapStores(useNDVStore, useWorkflowsStore),
		isReadOnlyRoute() {
			return this.$route?.meta?.readonly === true;
		},
	},
	watch: {
		dialogVisible(newValue) {
			this.displayValue = this.modelValue;
			this.latestValue = this.modelValue;

			const resolvedExpressionValue =
				(
					this.$refs.expressionResult as {
						getValue: () => string;
					}
				)?.getValue() || '';
			void this.externalHooks.run('expressionEdit.dialogVisibleChanged', {
				dialogVisible: newValue,
				parameter: this.parameter,
				value: this.modelValue,
				resolvedExpressionValue,
			});

			if (!newValue) {
				const telemetryPayload = createExpressionTelemetryPayload(
					this.segments,
					this.modelValue,
					this.workflowsStore.workflowId,
					this.ndvStore.sessionId,
					this.ndvStore.activeNode?.type ?? '',
				);

				this.$telemetry.track('User closed Expression Editor', telemetryPayload);
				void this.externalHooks.run('expressionEdit.closeDialog', telemetryPayload);
			}
		},
	},
	methods: {
		valueChanged({ value, segments }: { value: string; segments: Segment[] }, forceUpdate = false) {
			this.latestValue = value;
			this.segments = segments;

			if (forceUpdate) {
				this.updateDisplayValue();
				this.$emit('update:modelValue', this.latestValue);
			} else {
				void this.debounce('updateDisplayValue', { debounceTime: 500 });
			}
		},

		updateDisplayValue() {
			this.displayValue = this.latestValue;
		},

		closeDialog() {
			if (this.latestValue !== this.modelValue) {
				// Handle the close externally as the visible parameter is an external prop
				// and is so not allowed to be changed here.
				this.$emit('update:modelValue', this.latestValue);
			}
			this.$emit('closeDialog');
			return false;
		},

		itemSelected(eventData: IVariableItemSelected) {
			(
				this.$refs.inputFieldExpression as {
					itemSelected: (variable: IVariableItemSelected) => void;
				}
			).itemSelected(eventData);
			void this.externalHooks.run('expressionEdit.itemSelected', {
				parameter: this.parameter,
				value: this.modelValue,
				selectedItem: eventData,
			});

			const trackProperties: {
				event_version: string;
				node_type_dest: string;
				node_type_source?: string;
				parameter_name_dest: string;
				parameter_name_source?: string;
				variable_type?: string;
				is_immediate_input: boolean;
				variable_expression: string;
				node_name: string;
			} = {
				event_version: '2',
				node_type_dest: this.ndvStore.activeNode ? this.ndvStore.activeNode.type : '',
				parameter_name_dest: this.parameter.displayName,
				is_immediate_input: false,
				variable_expression: eventData.variable,
				node_name: this.ndvStore.activeNode ? this.ndvStore.activeNode.name : '',
			};

			if (eventData.variable) {
				let splitVar = eventData.variable.split('.');

				if (eventData.variable.startsWith('Object.keys')) {
					splitVar = eventData.variable.split('(')[1].split(')')[0].split('.');
					trackProperties.variable_type = 'Keys';
				} else if (eventData.variable.startsWith('Object.values')) {
					splitVar = eventData.variable.split('(')[1].split(')')[0].split('.');
					trackProperties.variable_type = 'Values';
				} else {
					trackProperties.variable_type = 'Raw value';
				}

				if (splitVar[0].startsWith("$('")) {
					const match = /\$\('(.*?)'\)/.exec(splitVar[0]);
					if (match && match.length > 1) {
						const sourceNodeName = match[1];
						trackProperties.node_type_source =
							this.workflowsStore.getNodeByName(sourceNodeName)?.type;
						const nodeConnections: Array<Array<{ node: string }>> =
							this.workflowsStore.outgoingConnectionsByNodeName(sourceNodeName).main;
						trackProperties.is_immediate_input =
							nodeConnections &&
							nodeConnections[0] &&
							nodeConnections[0].some(({ node }) => node === this.ndvStore.activeNode?.name || '');

						if (splitVar[1].startsWith('parameter')) {
							trackProperties.parameter_name_source = splitVar[1].split('"')[1];
						}
					}
				} else {
					trackProperties.is_immediate_input = true;

					if (splitVar[0].startsWith('$parameter')) {
						trackProperties.parameter_name_source = splitVar[0].split('"')[1];
					}
				}
			}

			this.$telemetry.track(
				'User inserted item from Expression Editor variable selector',
				trackProperties,
			);
		},
	},
});
</script>

<style scoped lang="scss">
.expression-edit {
	:deep(.expression-dialog) {
		.el-dialog__header {
			padding: 0;
		}
		.el-dialog__title {
			display: none;
		}

		.el-dialog__body {
			padding: 0;
			font-size: var(--font-size-s);
		}

		.right-side {
			background-color: var(--color-background-light);
			border-top-right-radius: 8px;
			border-bottom-right-radius: 8px;
		}
	}
}

.editor-description {
	line-height: 1.5;
	font-weight: bold;
	padding: 0 0 0.5em 0.2em;
	display: flex;
	justify-content: space-between;

	.hint {
		color: var(--color-text-base);
		font-weight: normal;
		display: flex;

		@media (max-width: $breakpoint-xs) {
			display: none;
		}

		span {
			margin-right: var(--spacing-4xs);
		}
		.expression-syntax-example {
			display: inline-block;
			margin-top: 3px;
			height: 16px;
			line-height: 1;
			background-color: var(--color-expression-syntax-example);
			color: var(--color-text-dark);
			margin-right: var(--spacing-4xs);
		}
	}
}

.expression-result-wrapper,
.expression-editor-wrapper {
	padding: 10px;
}

.expression-result-wrapper {
	margin-top: 1em;
}

.header-side-menu {
	padding: 1em 0 0.5em var(--spacing-s);
	border-top-left-radius: 8px;

	background-color: var(--color-background-base);
	color: var(--color-text-dark);
	border-bottom: 1px solid $color-primary;
	margin-bottom: 1em;

	.headline {
		font-size: 1.35em;
		font-weight: 600;
		line-height: 1.5;
	}

	.sub-headline {
		font-weight: 600;
		font-size: 1.1em;
		text-align: center;
		line-height: 1.5;
		padding-top: 1.5em;
		color: $color-primary;
	}
}

.variable-selector {
	margin: 0 var(--spacing-s);
}
</style><|MERGE_RESOLUTION|>--- conflicted
+++ resolved
@@ -95,7 +95,6 @@
 import { createExpressionTelemetryPayload } from '@/utils/telemetryUtils';
 
 import type { Segment } from '@/types/expressions';
-import { useGenericHelpers } from '@/composables/useGenericHelpers';
 import { useDebounce } from '@/composables/useDebounce';
 
 export default defineComponent({
@@ -105,13 +104,6 @@
 		ExpressionEditorModalOutput,
 		VariableSelector,
 	},
-<<<<<<< HEAD
-	props: ['dialogVisible', 'parameter', 'path', 'modelValue', 'eventSource', 'redactValues'],
-	setup() {
-		const externalHooks = useExternalHooks();
-		const genericHelpers = useGenericHelpers();
-		const { debounce } = useDebounce();
-=======
 	mixins: [debounceHelper],
 	props: {
 		dialogVisible: {
@@ -145,12 +137,11 @@
 	},
 	setup() {
 		const externalHooks = useExternalHooks();
->>>>>>> f2939568
+		const { debounce } = useDebounce();
 
 		return {
 			debounce,
 			externalHooks,
-			genericHelpers,
 		};
 	},
 	data() {
@@ -163,9 +154,6 @@
 	},
 	computed: {
 		...mapStores(useNDVStore, useWorkflowsStore),
-		isReadOnlyRoute() {
-			return this.$route?.meta?.readonly === true;
-		},
 	},
 	watch: {
 		dialogVisible(newValue) {

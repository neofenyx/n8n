<script lang="ts" setup>
import Modal from './Modal.vue';
import { CREDENTIAL_EDIT_MODAL_KEY, SOURCE_CONTROL_PUSH_MODAL_KEY } from '@/constants';
import { computed, onMounted, ref } from 'vue';
import type { PropType } from 'vue';
import type { EventBus } from 'n8n-design-system/utils';
import type { SourceControlAggregatedFile } from '@/Interface';
import { useI18n, useLoadingService, useToast } from '@/composables';
import { useSourceControlStore } from '@/stores/sourceControl.store';
import { useUIStore } from '@/stores';
import { useRoute } from 'vue-router';
import dateformat from 'dateformat';

const props = defineProps({
	data: {
		type: Object as PropType<{ eventBus: EventBus; status: SourceControlAggregatedFile[] }>,
		default: () => ({}),
	},
});

const defaultStagedFileTypes = ['tags', 'variables', 'credential'];

const loadingService = useLoadingService();
const uiStore = useUIStore();
const toast = useToast();
<<<<<<< HEAD
const i18n = useI18n();
=======
const { i18n: locale } = useI18n();
>>>>>>> 5b99f1e1
const sourceControlStore = useSourceControlStore();
const route = useRoute();

const staged = ref<Record<string, boolean>>({});
const files = ref<SourceControlAggregatedFile[]>(
	props.data.status.filter((file, index, self) => {
		// do not show remote workflows that are not yet created locally during push
		if (file.location === 'remote' && file.type === 'workflow' && file.status === 'created') {
			return false;
		}
		return self.findIndex((f) => f.id === file.id) === index;
	}) || [],
);

const commitMessage = ref('');
const loading = ref(true);
const context = ref<'workflow' | 'workflows' | 'credentials' | string>('');

const statusToBadgeThemeMap = {
	created: 'success',
	deleted: 'danger',
	modified: 'warning',
	renamed: 'warning',
};

const isSubmitDisabled = computed(() => {
	return !commitMessage.value || Object.values(staged.value).every((value) => !value);
});

const workflowId = computed(() => {
	if (context.value === 'workflow') {
		return route.params.name as string;
	}

	return '';
});

const sortedFiles = computed(() => {
	const statusPriority = {
		modified: 1,
		renamed: 2,
		created: 3,
		deleted: 4,
	};

	return [...files.value].sort((a, b) => {
		if (context.value === 'workflow') {
			if (a.id === workflowId.value) {
				return -1;
			} else if (b.id === workflowId.value) {
				return 1;
			}
		}

		if (statusPriority[a.status] < statusPriority[b.status]) {
			return -1;
		} else if (statusPriority[a.status] > statusPriority[b.status]) {
			return 1;
		}

		return a.updatedAt < b.updatedAt ? 1 : a.updatedAt > b.updatedAt ? -1 : 0;
	});
});

const selectAll = computed(() => {
	return files.value.every((file) => staged.value[file.file]);
});

const workflowFiles = computed(() => {
	return files.value.filter((file) => file.type === 'workflow');
});

const stagedWorkflowFiles = computed(() => {
	return workflowFiles.value.filter((workflow) => staged.value[workflow.file]);
});

const selectAllIndeterminate = computed(() => {
	return (
		stagedWorkflowFiles.value.length > 0 &&
		stagedWorkflowFiles.value.length < workflowFiles.value.length
	);
});

onMounted(async () => {
	context.value = getContext();
	try {
		staged.value = getStagedFilesByContext(files.value);
	} catch (error) {
		toast.showError(error, locale.baseText('error'));
	} finally {
		loading.value = false;
	}
});

function onToggleSelectAll() {
	if (selectAll.value) {
		files.value.forEach((file) => {
			if (!defaultStagedFileTypes.includes(file.type)) {
				staged.value[file.file] = false;
			}
		});
	} else {
		files.value.forEach((file) => {
			if (!defaultStagedFileTypes.includes(file.type)) {
				staged.value[file.file] = true;
			}
		});
	}
}

function getContext() {
	if (route.fullPath.startsWith('/workflows')) {
		return 'workflows';
	} else if (
		route.fullPath.startsWith('/credentials') ||
		uiStore.modals[CREDENTIAL_EDIT_MODAL_KEY].open
	) {
		return 'credentials';
	} else if (route.fullPath.startsWith('/workflow/')) {
		return 'workflow';
	}

	return '';
}

function getStagedFilesByContext(files: SourceControlAggregatedFile[]): Record<string, boolean> {
	const stagedFiles = files.reduce((acc, file) => {
		acc[file.file] = false;
		return acc;
	}, {});

	files.forEach((file) => {
		if (defaultStagedFileTypes.includes(file.type)) {
			stagedFiles[file.file] = true;
		}

		if (context.value === 'workflow') {
			if (file.type === 'workflow' && file.id === workflowId.value) {
				stagedFiles[file.file] = true;
			}
		}
	});

	return stagedFiles;
}

function setStagedStatus(file: SourceControlAggregatedFile, status: boolean) {
	staged.value = {
		...staged.value,
		[file.file]: status,
	};
}

function close() {
	uiStore.closeModal(SOURCE_CONTROL_PUSH_MODAL_KEY);
}

function renderUpdatedAt(file: SourceControlAggregatedFile) {
	const currentYear = new Date().getFullYear();

	return locale.baseText('settings.sourceControl.lastUpdated', {
		interpolate: {
			date: dateformat(
				file.updatedAt,
				`d mmm${file.updatedAt.startsWith(currentYear) ? '' : ', yyyy'}`,
			),
			time: dateformat(file.updatedAt, 'HH:MM'),
		},
	});
}

async function onCommitKeyDownEnter() {
	if (!isSubmitDisabled.value) {
		await commitAndPush();
	}
}

async function commitAndPush() {
	const fileNames = files.value.filter((file) => staged.value[file.file]);

	loadingService.startLoading(locale.baseText('settings.sourceControl.loading.push'));
	close();

	try {
		await sourceControlStore.pushWorkfolder({
			force: true,
			commitMessage: commitMessage.value,
			fileNames,
		});

		toast.showToast({
			title: locale.baseText('settings.sourceControl.modals.push.success.title'),
			message: locale.baseText('settings.sourceControl.modals.push.success.description'),
			type: 'success',
		});
	} catch (error) {
		toast.showError(error, locale.baseText('error'));
	} finally {
		loadingService.stopLoading();
	}
}
</script>

<template>
	<Modal
		width="812px"
		:title="locale.baseText('settings.sourceControl.modals.push.title')"
		:eventBus="data.eventBus"
		:name="SOURCE_CONTROL_PUSH_MODAL_KEY"
	>
		<template #content>
			<div :class="$style.container">
<<<<<<< HEAD
				<n8n-text>
					{{ i18n.baseText('settings.sourceControl.modals.push.description') }}
					<span v-if="context">
						{{ i18n.baseText(`settings.sourceControl.modals.push.description.${context}`) }}
					</span>
					<n8n-link
						:href="i18n.baseText('settings.sourceControl.modals.push.description.learnMore.url')"
					>
						{{ i18n.baseText('settings.sourceControl.modals.push.description.learnMore') }}
					</n8n-link>
				</n8n-text>

				<div v-if="workflowFiles.length > 0">
					<div class="mt-l mb-2xs">
						<n8n-checkbox
							:indeterminate="selectAllIndeterminate"
							:modelValue="selectAll"
							@update:modelValue="onToggleSelectAll"
						>
							<n8n-text bold tag="strong">
								{{ i18n.baseText('settings.sourceControl.modals.push.workflowsToCommit') }}
							</n8n-text>
							<n8n-text tag="strong" v-show="workflowFiles.length > 0">
								({{ stagedWorkflowFiles.length }}/{{ workflowFiles.length }})
							</n8n-text>
						</n8n-checkbox>
					</div>
					<n8n-card
						v-for="file in sortedFiles"
						v-show="!defaultStagedFileTypes.includes(file.type)"
						:key="file.file"
						:class="$style.listItem"
						@click="setStagedStatus(file, !staged[file.file])"
					>
						<div :class="$style.listItemBody">
							<n8n-checkbox
								:modelValue="staged[file.file]"
								:class="$style.listItemCheckbox"
								@update:modelValue="setStagedStatus(file, !staged[file.file])"
							/>
							<div>
								<n8n-text v-if="file.status === 'deleted'" color="text-light">
									<span v-if="file.type === 'workflow'"> Deleted Workflow: </span>
									<span v-if="file.type === 'credential'"> Deleted Credential: </span>
									<strong>{{ file.id }}</strong>
=======
				<div v-if="files.length > 0">
					<div v-if="workflowFiles.length > 0">
						<n8n-text>
							{{ locale.baseText('settings.sourceControl.modals.push.description') }}
							<n8n-link :to="locale.baseText('settings.sourceControl.docs.using.pushPull.url')">
								{{ locale.baseText('settings.sourceControl.modals.push.description.learnMore') }}
							</n8n-link>
						</n8n-text>

						<div class="mt-l mb-2xs">
							<n8n-checkbox
								:indeterminate="selectAllIndeterminate"
								:value="selectAll"
								@input="onToggleSelectAll"
							>
								<n8n-text bold tag="strong">
									{{ locale.baseText('settings.sourceControl.modals.push.workflowsToCommit') }}
>>>>>>> 5b99f1e1
								</n8n-text>
								<n8n-text tag="strong" v-show="workflowFiles.length > 0">
									({{ stagedWorkflowFiles.length }}/{{ workflowFiles.length }})
								</n8n-text>
							</n8n-checkbox>
						</div>
						<n8n-card
							v-for="file in sortedFiles"
							v-show="!defaultStagedFileTypes.includes(file.type)"
							:key="file.file"
							:class="$style.listItem"
							@click="setStagedStatus(file, !staged[file.file])"
						>
							<div :class="$style.listItemBody">
								<n8n-checkbox
									:value="staged[file.file]"
									:class="$style.listItemCheckbox"
									@input="setStagedStatus(file, !staged[file.file])"
								/>
								<div>
									<n8n-text v-if="file.status === 'deleted'" color="text-light">
										<span v-if="file.type === 'workflow'"> Deleted Workflow: </span>
										<span v-if="file.type === 'credential'"> Deleted Credential: </span>
										<strong>{{ file.name || file.id }}</strong>
									</n8n-text>
									<n8n-text bold v-else> {{ file.name }} </n8n-text>
									<div v-if="file.updatedAt">
										<n8n-text color="text-light" size="small">
											{{ renderUpdatedAt(file) }}
										</n8n-text>
									</div>
								</div>
								<div :class="$style.listItemStatus">
									<n8n-badge
										class="mr-2xs"
										v-if="workflowId === file.id && file.type === 'workflow'"
									>
										Current workflow
									</n8n-badge>
									<n8n-badge :theme="statusToBadgeThemeMap[file.status] || 'default'">
										{{ locale.baseText(`settings.sourceControl.status.${file.status}`) }}
									</n8n-badge>
								</div>
							</div>
						</n8n-card>
					</div>
					<n8n-notice class="mt-0" v-else>
						<i18n path="settings.sourceControl.modals.push.noWorkflowChanges">
							<template #link>
								<n8n-link
									size="small"
									:to="locale.baseText('settings.sourceControl.docs.using.url')"
								>
									{{
										locale.baseText('settings.sourceControl.modals.push.noWorkflowChanges.moreInfo')
									}}
								</n8n-link>
							</template>
						</i18n>
					</n8n-notice>

					<n8n-text bold tag="p" class="mt-l mb-2xs">
						{{ locale.baseText('settings.sourceControl.modals.push.commitMessage') }}
					</n8n-text>
					<n8n-input
						type="text"
						v-model="commitMessage"
						:placeholder="
							locale.baseText('settings.sourceControl.modals.push.commitMessage.placeholder')
						"
						@keydown.enter.native="onCommitKeyDownEnter"
					/>
				</div>
				<div v-else-if="!loading">
					<n8n-notice class="mt-0 mb-0">
						{{ locale.baseText('settings.sourceControl.modals.push.everythingIsUpToDate') }}
					</n8n-notice>
				</div>
			</div>
		</template>

		<template #footer>
			<div :class="$style.footer">
				<n8n-button type="tertiary" class="mr-2xs" @click="close">
					{{ locale.baseText('settings.sourceControl.modals.push.buttons.cancel') }}
				</n8n-button>
				<n8n-button type="primary" :disabled="isSubmitDisabled" @click="commitAndPush">
					{{ locale.baseText('settings.sourceControl.modals.push.buttons.save') }}
				</n8n-button>
			</div>
		</template>
	</Modal>
</template>

<style module lang="scss">
.container > * {
	overflow-wrap: break-word;
}

.actionButtons {
	display: flex;
	justify-content: flex-end;
	align-items: center;
}

.listItem {
	margin-top: var(--spacing-2xs);
	margin-bottom: var(--spacing-2xs);
	cursor: pointer;
	transition: border 0.3s ease;
	padding: var(--spacing-xs);

	&:hover {
		border-color: var(--color-foreground-dark);
	}

	&:first-child {
		margin-top: 0;
	}

	&:last-child {
		margin-bottom: 0;
	}
}

.listItemBody {
	display: flex;
	flex-direction: row;
	align-items: center;
}

.listItemCheckbox {
	display: inline-flex !important;
	margin-bottom: 0 !important;
	margin-right: var(--spacing-2xs) !important;
}

.listItemStatus {
	margin-left: auto;
}

.footer {
	display: flex;
	flex-direction: row;
	justify-content: flex-end;
}
</style><|MERGE_RESOLUTION|>--- conflicted
+++ resolved
@@ -23,11 +23,7 @@
 const loadingService = useLoadingService();
 const uiStore = useUIStore();
 const toast = useToast();
-<<<<<<< HEAD
 const i18n = useI18n();
-=======
-const { i18n: locale } = useI18n();
->>>>>>> 5b99f1e1
 const sourceControlStore = useSourceControlStore();
 const route = useRoute();
 
@@ -116,7 +112,7 @@
 	try {
 		staged.value = getStagedFilesByContext(files.value);
 	} catch (error) {
-		toast.showError(error, locale.baseText('error'));
+		toast.showError(error, i18n.baseText('error'));
 	} finally {
 		loading.value = false;
 	}
@@ -188,7 +184,7 @@
 function renderUpdatedAt(file: SourceControlAggregatedFile) {
 	const currentYear = new Date().getFullYear();
 
-	return locale.baseText('settings.sourceControl.lastUpdated', {
+	return i18n.baseText('settings.sourceControl.lastUpdated', {
 		interpolate: {
 			date: dateformat(
 				file.updatedAt,
@@ -208,7 +204,7 @@
 async function commitAndPush() {
 	const fileNames = files.value.filter((file) => staged.value[file.file]);
 
-	loadingService.startLoading(locale.baseText('settings.sourceControl.loading.push'));
+	loadingService.startLoading(i18n.baseText('settings.sourceControl.loading.push'));
 	close();
 
 	try {
@@ -219,12 +215,12 @@
 		});
 
 		toast.showToast({
-			title: locale.baseText('settings.sourceControl.modals.push.success.title'),
-			message: locale.baseText('settings.sourceControl.modals.push.success.description'),
+			title: i18n.baseText('settings.sourceControl.modals.push.success.title'),
+			message: i18n.baseText('settings.sourceControl.modals.push.success.description'),
 			type: 'success',
 		});
 	} catch (error) {
-		toast.showError(error, locale.baseText('error'));
+		toast.showError(error, i18n.baseText('error'));
 	} finally {
 		loadingService.stopLoading();
 	}
@@ -234,77 +230,29 @@
 <template>
 	<Modal
 		width="812px"
-		:title="locale.baseText('settings.sourceControl.modals.push.title')"
+		:title="i18n.baseText('settings.sourceControl.modals.push.title')"
 		:eventBus="data.eventBus"
 		:name="SOURCE_CONTROL_PUSH_MODAL_KEY"
 	>
 		<template #content>
 			<div :class="$style.container">
-<<<<<<< HEAD
-				<n8n-text>
-					{{ i18n.baseText('settings.sourceControl.modals.push.description') }}
-					<span v-if="context">
-						{{ i18n.baseText(`settings.sourceControl.modals.push.description.${context}`) }}
-					</span>
-					<n8n-link
-						:href="i18n.baseText('settings.sourceControl.modals.push.description.learnMore.url')"
-					>
-						{{ i18n.baseText('settings.sourceControl.modals.push.description.learnMore') }}
-					</n8n-link>
-				</n8n-text>
-
-				<div v-if="workflowFiles.length > 0">
-					<div class="mt-l mb-2xs">
-						<n8n-checkbox
-							:indeterminate="selectAllIndeterminate"
-							:modelValue="selectAll"
-							@update:modelValue="onToggleSelectAll"
-						>
-							<n8n-text bold tag="strong">
-								{{ i18n.baseText('settings.sourceControl.modals.push.workflowsToCommit') }}
-							</n8n-text>
-							<n8n-text tag="strong" v-show="workflowFiles.length > 0">
-								({{ stagedWorkflowFiles.length }}/{{ workflowFiles.length }})
-							</n8n-text>
-						</n8n-checkbox>
-					</div>
-					<n8n-card
-						v-for="file in sortedFiles"
-						v-show="!defaultStagedFileTypes.includes(file.type)"
-						:key="file.file"
-						:class="$style.listItem"
-						@click="setStagedStatus(file, !staged[file.file])"
-					>
-						<div :class="$style.listItemBody">
-							<n8n-checkbox
-								:modelValue="staged[file.file]"
-								:class="$style.listItemCheckbox"
-								@update:modelValue="setStagedStatus(file, !staged[file.file])"
-							/>
-							<div>
-								<n8n-text v-if="file.status === 'deleted'" color="text-light">
-									<span v-if="file.type === 'workflow'"> Deleted Workflow: </span>
-									<span v-if="file.type === 'credential'"> Deleted Credential: </span>
-									<strong>{{ file.id }}</strong>
-=======
 				<div v-if="files.length > 0">
 					<div v-if="workflowFiles.length > 0">
 						<n8n-text>
-							{{ locale.baseText('settings.sourceControl.modals.push.description') }}
-							<n8n-link :to="locale.baseText('settings.sourceControl.docs.using.pushPull.url')">
-								{{ locale.baseText('settings.sourceControl.modals.push.description.learnMore') }}
+							{{ i18n.baseText('settings.sourceControl.modals.push.description') }}
+							<n8n-link :to="i18n.baseText('settings.sourceControl.docs.using.pushPull.url')">
+								{{ i18n.baseText('settings.sourceControl.modals.push.description.learnMore') }}
 							</n8n-link>
 						</n8n-text>
 
 						<div class="mt-l mb-2xs">
 							<n8n-checkbox
 								:indeterminate="selectAllIndeterminate"
-								:value="selectAll"
-								@input="onToggleSelectAll"
+								:modelValue="selectAll"
+								@update:modelValue="onToggleSelectAll"
 							>
 								<n8n-text bold tag="strong">
-									{{ locale.baseText('settings.sourceControl.modals.push.workflowsToCommit') }}
->>>>>>> 5b99f1e1
+									{{ i18n.baseText('settings.sourceControl.modals.push.workflowsToCommit') }}
 								</n8n-text>
 								<n8n-text tag="strong" v-show="workflowFiles.length > 0">
 									({{ stagedWorkflowFiles.length }}/{{ workflowFiles.length }})
@@ -345,7 +293,7 @@
 										Current workflow
 									</n8n-badge>
 									<n8n-badge :theme="statusToBadgeThemeMap[file.status] || 'default'">
-										{{ locale.baseText(`settings.sourceControl.status.${file.status}`) }}
+										{{ i18n.baseText(`settings.sourceControl.status.${file.status}`) }}
 									</n8n-badge>
 								</div>
 							</div>
@@ -354,12 +302,9 @@
 					<n8n-notice class="mt-0" v-else>
 						<i18n path="settings.sourceControl.modals.push.noWorkflowChanges">
 							<template #link>
-								<n8n-link
-									size="small"
-									:to="locale.baseText('settings.sourceControl.docs.using.url')"
-								>
+								<n8n-link size="small" :to="i18n.baseText('settings.sourceControl.docs.using.url')">
 									{{
-										locale.baseText('settings.sourceControl.modals.push.noWorkflowChanges.moreInfo')
+										i18n.baseText('settings.sourceControl.modals.push.noWorkflowChanges.moreInfo')
 									}}
 								</n8n-link>
 							</template>
@@ -367,20 +312,20 @@
 					</n8n-notice>
 
 					<n8n-text bold tag="p" class="mt-l mb-2xs">
-						{{ locale.baseText('settings.sourceControl.modals.push.commitMessage') }}
+						{{ i18n.baseText('settings.sourceControl.modals.push.commitMessage') }}
 					</n8n-text>
 					<n8n-input
 						type="text"
 						v-model="commitMessage"
 						:placeholder="
-							locale.baseText('settings.sourceControl.modals.push.commitMessage.placeholder')
+							i18n.baseText('settings.sourceControl.modals.push.commitMessage.placeholder')
 						"
-						@keydown.enter.native="onCommitKeyDownEnter"
+						@keydown.enter="onCommitKeyDownEnter"
 					/>
 				</div>
 				<div v-else-if="!loading">
 					<n8n-notice class="mt-0 mb-0">
-						{{ locale.baseText('settings.sourceControl.modals.push.everythingIsUpToDate') }}
+						{{ i18n.baseText('settings.sourceControl.modals.push.everythingIsUpToDate') }}
 					</n8n-notice>
 				</div>
 			</div>
@@ -389,10 +334,10 @@
 		<template #footer>
 			<div :class="$style.footer">
 				<n8n-button type="tertiary" class="mr-2xs" @click="close">
-					{{ locale.baseText('settings.sourceControl.modals.push.buttons.cancel') }}
+					{{ i18n.baseText('settings.sourceControl.modals.push.buttons.cancel') }}
 				</n8n-button>
 				<n8n-button type="primary" :disabled="isSubmitDisabled" @click="commitAndPush">
-					{{ locale.baseText('settings.sourceControl.modals.push.buttons.save') }}
+					{{ i18n.baseText('settings.sourceControl.modals.push.buttons.save') }}
 				</n8n-button>
 			</div>
 		</template>

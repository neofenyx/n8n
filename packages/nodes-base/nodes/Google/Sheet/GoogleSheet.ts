--- conflicted
+++ resolved
@@ -503,16 +503,10 @@
 		inputData.forEach((item) => {
 			rowData = [];
 			keyColumnOrder.forEach((key) => {
-<<<<<<< HEAD
-				if (usePathForKeyRow && (get(item, key) != undefined)) { //match by key path 
+				if (usePathForKeyRow && (get(item, key) !== undefined)) { //match by key path
 					rowData.push(get(item, key)!.toString());
-				} else if (!usePathForKeyRow && (item.hasOwnProperty(key) && (item[key] != undefined))) { //match by exact key name
+				} else if (!usePathForKeyRow && item.hasOwnProperty(key) && item[key] !== null && item[key] !== undefined) { //match by exact key name
 					rowData.push(item[key]!.toString());
-=======
-				const data = item[key];
-				if (item.hasOwnProperty(key) && data !== null && typeof data !== 'undefined') {
-					rowData.push(data.toString());
->>>>>>> 0448feec
 				} else {
 					rowData.push('');
 				}

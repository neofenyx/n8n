--- conflicted
+++ resolved
@@ -235,12 +235,8 @@
       "dist/credentials/SalesforceJwtApi.credentials.js",
       "dist/credentials/SalesforceOAuth2Api.credentials.js",
       "dist/credentials/SalesmateApi.credentials.js",
-<<<<<<< HEAD
       "dist/credentials/ScrapingBeeApi.credentials.js",
-=======
-      "dist/credentials/SalesmateApi.credentials.js",
       "dist/credentials/SeaTableApi.credentials.js",
->>>>>>> 0153beb8
       "dist/credentials/SecurityScorecardApi.credentials.js",
       "dist/credentials/SegmentApi.credentials.js",
       "dist/credentials/SendGridApi.credentials.js",
@@ -567,13 +563,10 @@
       "dist/nodes/Rundeck/Rundeck.node.js",
       "dist/nodes/S3/S3.node.js",
       "dist/nodes/Salesforce/Salesforce.node.js",
-<<<<<<< HEAD
+      "dist/nodes/Salesmate/Salesmate.node.js",
       "dist/nodes/ScrapingBee/ScrapingBee.node.js",
-=======
-      "dist/nodes/Salesmate/Salesmate.node.js",
       "dist/nodes/SeaTable/SeaTable.node.js",
       "dist/nodes/SeaTable/SeaTableTrigger.node.js",
->>>>>>> 0153beb8
       "dist/nodes/SecurityScorecard/SecurityScorecard.node.js",
       "dist/nodes/Segment/Segment.node.js",
       "dist/nodes/SendGrid/SendGrid.node.js",
